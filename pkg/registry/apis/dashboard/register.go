--- conflicted
+++ resolved
@@ -154,11 +154,7 @@
 		if err := store.CompleteWithOptions(options); err != nil {
 			return nil, err
 		}
-<<<<<<< HEAD
-		storage[resourceInfo.StoragePath()] = grafanarest.NewDualWriter(desiredMode, legacyStore, store)
-=======
-		storage[resourceInfo.StoragePath()] = grafanarest.NewDualWriter(grafanarest.Mode1, legacyStore, store, reg)
->>>>>>> 94e6bcd3
+		storage[resourceInfo.StoragePath()] = grafanarest.NewDualWriter(desiredMode, legacyStore, store, reg)
 	}
 
 	// Summary
