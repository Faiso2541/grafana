package social

import (
	"bytes"
	"compress/zlib"
	"context"
	"crypto/tls"
	"crypto/x509"
	"encoding/base64"
	"encoding/json"
	"fmt"
	"io"
	"net"
	"net/http"
	"os"
	"regexp"
	"strings"
	"time"

	"golang.org/x/exp/slices"
	"golang.org/x/oauth2"
	"golang.org/x/text/cases"
	"golang.org/x/text/language"

	"github.com/grafana/grafana/pkg/infra/log"
	"github.com/grafana/grafana/pkg/infra/remotecache"
	"github.com/grafana/grafana/pkg/infra/usagestats"
	"github.com/grafana/grafana/pkg/services/featuremgmt"
	"github.com/grafana/grafana/pkg/services/org"
	"github.com/grafana/grafana/pkg/services/supportbundles"
	"github.com/grafana/grafana/pkg/setting"
	"github.com/grafana/grafana/pkg/util"
)

const (
	OfflineAccessScope = "offline_access"
)

type SocialService struct {
	cfg *setting.Cfg

	socialMap     map[string]SocialConnector
	oAuthProvider map[string]*OAuthInfo
	log           log.Logger
}

type OAuthInfo struct {
	ApiUrl                  string   `toml:"api_url"`
	AuthUrl                 string   `toml:"auth_url"`
	ClientId                string   `toml:"client_id"`
	ClientSecret            string   `toml:"-"`
	EmailAttributeName      string   `toml:"email_attribute_name"`
	EmailAttributePath      string   `toml:"email_attribute_path"`
	GroupsAttributePath     string   `toml:"groups_attribute_path"`
	HostedDomain            string   `toml:"hosted_domain"`
	Icon                    string   `toml:"icon"`
	Name                    string   `toml:"name"`
	RoleAttributePath       string   `toml:"role_attribute_path"`
	TeamIdsAttributePath    string   `toml:"team_ids_attribute_path"`
	TeamsUrl                string   `toml:"teams_url"`
	TlsClientCa             string   `toml:"tls_client_ca"`
	TlsClientCert           string   `toml:"tls_client_cert"`
	TlsClientKey            string   `toml:"tls_client_key"`
	TokenUrl                string   `toml:"token_url"`
	AllowedDomains          []string `toml:"allowed_domains"`
	AllowedGroups           []string `toml:"allowed_groups"`
	Scopes                  []string `toml:"scopes"`
	AllowAssignGrafanaAdmin bool     `toml:"allow_assign_grafana_admin"`
	AllowSignup             bool     `toml:"allow_signup"`
	AutoLogin               bool     `toml:"auto_login"`
	Enabled                 bool     `toml:"enabled"`
	RoleAttributeStrict     bool     `toml:"role_attribute_strict"`
	TlsSkipVerify           bool     `toml:"tls_skip_verify"`
	UsePKCE                 bool     `toml:"use_pkce"`
	UseRefreshToken         bool     `toml:"use_refresh_token"`
}

func ProvideService(cfg *setting.Cfg,
	features *featuremgmt.FeatureManager,
	usageStats usagestats.Service,
	bundleRegistry supportbundles.Service,
	cache remotecache.CacheStorage, settingsProvider setting.Provider,
) *SocialService {
	ss := &SocialService{
		cfg:           cfg,
		oAuthProvider: make(map[string]*OAuthInfo),
		socialMap:     make(map[string]SocialConnector),
		log:           log.New("login.social"),
	}

	usageStats.RegisterMetricsFunc(ss.getUsageStats)

	for _, name := range allOauthes {
		sec := settingsProvider.Section("auth." + name)

		info := &OAuthInfo{
<<<<<<< HEAD
			ClientId:                sec.KeyValue("client_id").Value(),
			ClientSecret:            sec.KeyValue("client_secret").Value(),
			Scopes:                  util.SplitString(sec.KeyValue("scopes").Value()),
			AuthUrl:                 sec.KeyValue("auth_url").Value(),
			TokenUrl:                sec.KeyValue("token_url").Value(),
			ApiUrl:                  sec.KeyValue("api_url").Value(),
			TeamsUrl:                sec.KeyValue("teams_url").Value(),
			Enabled:                 sec.KeyValue("enabled").MustBool(false),
			EmailAttributeName:      sec.KeyValue("email_attribute_name").Value(),
			EmailAttributePath:      sec.KeyValue("email_attribute_path").Value(),
			RoleAttributePath:       sec.KeyValue("role_attribute_path").Value(),
			RoleAttributeStrict:     sec.KeyValue("role_attribute_strict").MustBool(false),
			GroupsAttributePath:     sec.KeyValue("groups_attribute_path").Value(),
			TeamIdsAttributePath:    sec.KeyValue("team_ids_attribute_path").Value(),
			AllowedDomains:          util.SplitString(sec.KeyValue("allowed_domains").Value()),
			HostedDomain:            sec.KeyValue("hosted_domain").Value(),
			AllowSignup:             sec.KeyValue("allow_sign_up").MustBool(true),
			Name:                    sec.KeyValue("name").MustString(name),
			Icon:                    sec.KeyValue("icon").Value(),
			TlsClientCert:           sec.KeyValue("tls_client_cert").Value(),
			TlsClientKey:            sec.KeyValue("tls_client_key").Value(),
			TlsClientCa:             sec.KeyValue("tls_client_ca").Value(),
			TlsSkipVerify:           sec.KeyValue("tls_skip_verify_insecure").MustBool(false),
			UsePKCE:                 sec.KeyValue("use_pkce").MustBool(true),
			UseRefreshToken:         sec.KeyValue("use_refresh_token").MustBool(false),
			AllowAssignGrafanaAdmin: sec.KeyValue("allow_assign_grafana_admin").MustBool(false),
			AutoLogin:               sec.KeyValue("auto_login").MustBool(false),
=======
			ClientId:                sec.Key("client_id").String(),
			ClientSecret:            sec.Key("client_secret").String(),
			Scopes:                  util.SplitString(sec.Key("scopes").String()),
			AuthUrl:                 sec.Key("auth_url").String(),
			TokenUrl:                sec.Key("token_url").String(),
			ApiUrl:                  sec.Key("api_url").String(),
			TeamsUrl:                sec.Key("teams_url").String(),
			Enabled:                 sec.Key("enabled").MustBool(),
			EmailAttributeName:      sec.Key("email_attribute_name").String(),
			EmailAttributePath:      sec.Key("email_attribute_path").String(),
			RoleAttributePath:       sec.Key("role_attribute_path").String(),
			RoleAttributeStrict:     sec.Key("role_attribute_strict").MustBool(),
			GroupsAttributePath:     sec.Key("groups_attribute_path").String(),
			TeamIdsAttributePath:    sec.Key("team_ids_attribute_path").String(),
			AllowedDomains:          util.SplitString(sec.Key("allowed_domains").String()),
			HostedDomain:            sec.Key("hosted_domain").String(),
			AllowSignup:             sec.Key("allow_sign_up").MustBool(),
			Name:                    sec.Key("name").MustString(name),
			Icon:                    sec.Key("icon").String(),
			TlsClientCert:           sec.Key("tls_client_cert").String(),
			TlsClientKey:            sec.Key("tls_client_key").String(),
			TlsClientCa:             sec.Key("tls_client_ca").String(),
			TlsSkipVerify:           sec.Key("tls_skip_verify_insecure").MustBool(),
			UsePKCE:                 sec.Key("use_pkce").MustBool(),
			UseRefreshToken:         sec.Key("use_refresh_token").MustBool(false),
			AllowAssignGrafanaAdmin: sec.Key("allow_assign_grafana_admin").MustBool(false),
			AutoLogin:               sec.Key("auto_login").MustBool(false),
			AllowedGroups:           util.SplitString(sec.Key("allowed_groups").String()),
>>>>>>> a9f7cb00
		}

		// when empty_scopes parameter exists and is true, overwrite scope with empty value
		if sec.KeyValue("empty_scopes").MustBool(false) {
			info.Scopes = []string{}
		}

		if !info.Enabled {
			continue
		}

		if name == "grafananet" {
			name = grafanaCom
		}

		ss.oAuthProvider[name] = info

		var authStyle oauth2.AuthStyle
		switch strings.ToLower(sec.KeyValue("auth_style").Value()) {
		case "inparams":
			authStyle = oauth2.AuthStyleInParams
		case "inheader":
			authStyle = oauth2.AuthStyleInHeader
		case "autodetect", "":
			authStyle = oauth2.AuthStyleAutoDetect
		default:
			ss.log.Warn("Invalid auth style specified, defaulting to auth style AutoDetect", "auth_style", sec.KeyValue("auth_style").Value())
			authStyle = oauth2.AuthStyleAutoDetect
		}

		config := oauth2.Config{
			ClientID:     info.ClientId,
			ClientSecret: info.ClientSecret,
			Endpoint: oauth2.Endpoint{
				AuthURL:   info.AuthUrl,
				TokenURL:  info.TokenUrl,
				AuthStyle: authStyle,
			},
			RedirectURL: strings.TrimSuffix(cfg.AppURL, "/") + SocialBaseUrl + name,
			Scopes:      info.Scopes,
		}

		// GitHub.
		if name == "github" {
			ss.socialMap["github"] = &SocialGithub{
				SocialBase: newSocialBase(name, &config, info, cfg.AutoAssignOrgRole, cfg.OAuthSkipOrgRoleUpdateSync, *features),
				apiUrl:     info.ApiUrl,
				// FIXME: implement Ints
				//teamIds:              sec.KeyValue("team_ids").Value().Ints(","),
				allowedOrganizations: util.SplitString(sec.KeyValue("allowed_organizations").Value()),
				skipOrgRoleSync:      cfg.GitHubSkipOrgRoleSync,
			}
		}

		// GitLab.
		if name == "gitlab" {
			ss.socialMap["gitlab"] = &SocialGitlab{
				SocialBase:      newSocialBase(name, &config, info, cfg.AutoAssignOrgRole, cfg.OAuthSkipOrgRoleUpdateSync, *features),
				apiUrl:          info.ApiUrl,
<<<<<<< HEAD
				allowedGroups:   util.SplitString(sec.KeyValue("allowed_groups").Value()),
=======
>>>>>>> a9f7cb00
				skipOrgRoleSync: cfg.GitLabSkipOrgRoleSync,
			}
		}

		// Google.
		if name == "google" {
			if strings.HasPrefix(info.ApiUrl, legacyAPIURL) {
				ss.log.Warn("Using legacy Google API URL, please update your configuration")
			}
			ss.socialMap["google"] = &SocialGoogle{
				SocialBase:      newSocialBase(name, &config, info, cfg.AutoAssignOrgRole, cfg.OAuthSkipOrgRoleUpdateSync, *features),
				hostedDomain:    info.HostedDomain,
				apiUrl:          info.ApiUrl,
				skipOrgRoleSync: cfg.GoogleSkipOrgRoleSync,
			}
		}

		// AzureAD.
		if name == "azuread" {
			ss.socialMap["azuread"] = &SocialAzureAD{
				SocialBase:           newSocialBase(name, &config, info, cfg.AutoAssignOrgRole, cfg.OAuthSkipOrgRoleUpdateSync, *features),
				cache:                cache,
<<<<<<< HEAD
				allowedOrganizations: util.SplitString(sec.KeyValue("allowed_organizations").Value()),
				allowedGroups:        util.SplitString(sec.KeyValue("allowed_groups").Value()),
				forceUseGraphAPI:     sec.KeyValue("force_use_graph_api").MustBool(false),
=======
				allowedOrganizations: util.SplitString(sec.Key("allowed_organizations").String()),
				forceUseGraphAPI:     sec.Key("force_use_graph_api").MustBool(false),
>>>>>>> a9f7cb00
				skipOrgRoleSync:      cfg.AzureADSkipOrgRoleSync,
			}
			if info.UseRefreshToken && features.IsEnabled(featuremgmt.FlagAccessTokenExpirationCheck) {
				appendUniqueScope(&config, OfflineAccessScope)
			}
		}

		// Okta
		if name == "okta" {
			ss.socialMap["okta"] = &SocialOkta{
				SocialBase:      newSocialBase(name, &config, info, cfg.AutoAssignOrgRole, cfg.OAuthSkipOrgRoleUpdateSync, *features),
				apiUrl:          info.ApiUrl,
				allowedGroups:   util.SplitString(sec.KeyValue("allowed_groups").Value()),
				skipOrgRoleSync: cfg.OktaSkipOrgRoleSync,
			}
			if info.UseRefreshToken && features.IsEnabled(featuremgmt.FlagAccessTokenExpirationCheck) {
				appendUniqueScope(&config, OfflineAccessScope)
			}
		}

		// Generic - Uses the same scheme as GitHub.
		if name == "generic_oauth" {
			ss.socialMap["generic_oauth"] = &SocialGenericOAuth{
				SocialBase:           newSocialBase(name, &config, info, cfg.AutoAssignOrgRole, cfg.OAuthSkipOrgRoleUpdateSync, *features),
				apiUrl:               info.ApiUrl,
				teamsUrl:             info.TeamsUrl,
				emailAttributeName:   info.EmailAttributeName,
				emailAttributePath:   info.EmailAttributePath,
				nameAttributePath:    sec.KeyValue("name_attribute_path").Value(),
				groupsAttributePath:  info.GroupsAttributePath,
				loginAttributePath:   sec.KeyValue("login_attribute_path").Value(),
				idTokenAttributeName: sec.KeyValue("id_token_attribute_name").Value(),
				teamIdsAttributePath: sec.KeyValue("team_ids_attribute_path").Value(),
				// TEST this
				teamIds:              util.SplitString(sec.KeyValue("team_ids").Value()),
				allowedOrganizations: util.SplitString(sec.KeyValue("allowed_organizations").Value()),
				allowedGroups:        util.SplitString(sec.KeyValue("allowed_groups").Value()),
				skipOrgRoleSync:      cfg.GenericOAuthSkipOrgRoleSync,
			}
		}

		if name == grafanaCom {
			config = oauth2.Config{
				ClientID:     info.ClientId,
				ClientSecret: info.ClientSecret,
				Endpoint: oauth2.Endpoint{
					AuthURL:   cfg.GrafanaComURL + "/oauth2/authorize",
					TokenURL:  cfg.GrafanaComURL + "/api/oauth2/token",
					AuthStyle: oauth2.AuthStyleInHeader,
				},
				RedirectURL: strings.TrimSuffix(cfg.AppURL, "/") + SocialBaseUrl + name,
				Scopes:      info.Scopes,
			}

			ss.socialMap[grafanaCom] = &SocialGrafanaCom{
				SocialBase:           newSocialBase(name, &config, info, cfg.AutoAssignOrgRole, cfg.OAuthSkipOrgRoleUpdateSync, *features),
				url:                  cfg.GrafanaComURL,
				allowedOrganizations: util.SplitString(sec.KeyValue("allowed_organizations").Value()),
				skipOrgRoleSync:      cfg.GrafanaComSkipOrgRoleSync,
			}
		}
	}

	ss.registerSupportBundleCollectors(bundleRegistry)

	return ss
}

type BasicUserInfo struct {
	Id             string
	Name           string
	Email          string
	Login          string
	Role           org.RoleType
	IsGrafanaAdmin *bool // nil will avoid overriding user's set server admin setting
	Groups         []string
}

func (b *BasicUserInfo) String() string {
	return fmt.Sprintf("Id: %s, Name: %s, Email: %s, Login: %s, Role: %s, Groups: %v",
		b.Id, b.Name, b.Email, b.Login, b.Role, b.Groups)
}

//go:generate mockery --name SocialConnector --structname MockSocialConnector --outpkg socialtest --filename social_connector_mock.go --output ../socialtest/
type SocialConnector interface {
	UserInfo(ctx context.Context, client *http.Client, token *oauth2.Token) (*BasicUserInfo, error)
	IsEmailAllowed(email string) bool
	IsSignupAllowed() bool

	AuthCodeURL(state string, opts ...oauth2.AuthCodeOption) string
	Exchange(ctx context.Context, code string, authOptions ...oauth2.AuthCodeOption) (*oauth2.Token, error)
	Client(ctx context.Context, t *oauth2.Token) *http.Client
	TokenSource(ctx context.Context, t *oauth2.Token) oauth2.TokenSource
	SupportBundleContent(*bytes.Buffer) error
}

type SocialBase struct {
	*oauth2.Config
	log                     log.Logger
	allowSignup             bool
	allowAssignGrafanaAdmin bool
	allowedDomains          []string
	allowedGroups           []string

	roleAttributePath   string
	roleAttributeStrict bool
	autoAssignOrgRole   string
	skipOrgRoleSync     bool
	features            featuremgmt.FeatureManager
	useRefreshToken     bool
}

type Error struct {
	s string
}

func (e Error) Error() string {
	return e.s
}

const (
	grafanaCom       = "grafana_com"
	RoleGrafanaAdmin = "GrafanaAdmin" // For AzureAD for example this value cannot contain spaces
)

var (
	SocialBaseUrl = "/login/"
	SocialMap     = make(map[string]SocialConnector)
	allOauthes    = []string{"github", "gitlab", "google", "generic_oauth", "grafananet", grafanaCom, "azuread", "okta"}
)

type Service interface {
	GetOAuthProviders() map[string]bool
	GetOAuthHttpClient(string) (*http.Client, error)
	GetConnector(string) (SocialConnector, error)
	GetOAuthInfoProvider(string) *OAuthInfo
	GetOAuthInfoProviders() map[string]*OAuthInfo
}

func newSocialBase(name string,
	config *oauth2.Config,
	info *OAuthInfo,
	autoAssignOrgRole string,
	skipOrgRoleSync bool,
	features featuremgmt.FeatureManager,
) *SocialBase {
	logger := log.New("oauth." + name)

	return &SocialBase{
		Config:                  config,
		log:                     logger,
		allowSignup:             info.AllowSignup,
		allowAssignGrafanaAdmin: info.AllowAssignGrafanaAdmin,
		allowedDomains:          info.AllowedDomains,
		allowedGroups:           info.AllowedGroups,
		roleAttributePath:       info.RoleAttributePath,
		roleAttributeStrict:     info.RoleAttributeStrict,
		autoAssignOrgRole:       autoAssignOrgRole,
		skipOrgRoleSync:         skipOrgRoleSync,
		features:                features,
		useRefreshToken:         info.UseRefreshToken,
	}
}

type groupStruct struct {
	Groups []string `json:"groups"`
}

func (s *SocialBase) Validate() (bool, error) {
	return true, nil
}

func (s *SocialBase) SupportBundleContent(bf *bytes.Buffer) error {
	bf.WriteString("## Client configuration\n\n")
	bf.WriteString("```ini\n")
	bf.WriteString(fmt.Sprintf("allow_assign_grafana_admin = %v\n", s.allowAssignGrafanaAdmin))
	bf.WriteString(fmt.Sprintf("allow_sign_up = %v\n", s.allowSignup))
	bf.WriteString(fmt.Sprintf("allowed_domains = %v\n", s.allowedDomains))
	bf.WriteString(fmt.Sprintf("auto_assign_org_role = %v\n", s.autoAssignOrgRole))
	bf.WriteString(fmt.Sprintf("role_attribute_path = %v\n", s.roleAttributePath))
	bf.WriteString(fmt.Sprintf("role_attribute_strict = %v\n", s.roleAttributeStrict))
	bf.WriteString(fmt.Sprintf("skip_org_role_sync = %v\n", s.skipOrgRoleSync))
	bf.WriteString(fmt.Sprintf("client_id = %v\n", s.Config.ClientID))
	bf.WriteString(fmt.Sprintf("client_secret = %v ; issue if empty\n", strings.Repeat("*", len(s.Config.ClientSecret))))
	bf.WriteString(fmt.Sprintf("auth_url = %v\n", s.Config.Endpoint.AuthURL))
	bf.WriteString(fmt.Sprintf("token_url = %v\n", s.Config.Endpoint.TokenURL))
	bf.WriteString(fmt.Sprintf("auth_style = %v\n", s.Config.Endpoint.AuthStyle))
	bf.WriteString(fmt.Sprintf("redirect_url = %v\n", s.Config.RedirectURL))
	bf.WriteString(fmt.Sprintf("scopes = %v\n", s.Config.Scopes))
	bf.WriteString("```\n\n")
	return nil
}

func (s *SocialBase) extractRoleAndAdminOptional(rawJSON []byte, groups []string) (org.RoleType, bool, error) {
	if s.roleAttributePath == "" {
		if s.roleAttributeStrict {
			return "", false, errRoleAttributePathNotSet.Errorf("role_attribute_path not set and role_attribute_strict is set")
		}
		return "", false, nil
	}

	if role, gAdmin := s.searchRole(rawJSON, groups); role.IsValid() {
		return role, gAdmin, nil
	} else if role != "" {
		return "", false, errInvalidRole.Errorf("invalid role: %s", role)
	}

	if s.roleAttributeStrict {
		return "", false, errRoleAttributeStrictViolation.Errorf("idP did not return a role attribute, but role_attribute_strict is set")
	}

	return "", false, nil
}

func (s *SocialBase) extractRoleAndAdmin(rawJSON []byte, groups []string) (org.RoleType, bool, error) {
	role, gAdmin, err := s.extractRoleAndAdminOptional(rawJSON, groups)
	if role == "" {
		role = s.defaultRole()
	}

	return role, gAdmin, err
}

func (s *SocialBase) searchRole(rawJSON []byte, groups []string) (org.RoleType, bool) {
	role, err := s.searchJSONForStringAttr(s.roleAttributePath, rawJSON)
	if err == nil && role != "" {
		return getRoleFromSearch(role)
	}

	if groupBytes, err := json.Marshal(groupStruct{groups}); err == nil {
		role, err := s.searchJSONForStringAttr(s.roleAttributePath, groupBytes)
		if err == nil && role != "" {
			return getRoleFromSearch(role)
		}
	}

	return "", false
}

// defaultRole returns the default role for the user based on the autoAssignOrgRole setting
// if legacy is enabled "" is returned indicating the previous role assignment is used.
func (s *SocialBase) defaultRole() org.RoleType {
	if s.autoAssignOrgRole != "" {
		s.log.Debug("No role found, returning default.")
		return org.RoleType(s.autoAssignOrgRole)
	}

	// should never happen
	return org.RoleViewer
}

// match grafana admin role and translate to org role and bool.
// treat the JSON search result to ensure correct casing.
func getRoleFromSearch(role string) (org.RoleType, bool) {
	if strings.EqualFold(role, RoleGrafanaAdmin) {
		return org.RoleAdmin, true
	}

	return org.RoleType(cases.Title(language.Und).String(role)), false
}

// GetOAuthProviders returns available oauth providers and if they're enabled or not
func (ss *SocialService) GetOAuthProviders() map[string]bool {
	result := map[string]bool{}

	if ss.cfg == nil || ss.cfg.Raw == nil {
		return result
	}

	for _, name := range allOauthes {
		if name == "grafananet" {
			name = grafanaCom
		}

		sec := ss.cfg.Raw.Section("auth." + name)
		if sec == nil {
			continue
		}
		result[name] = sec.Key("enabled").MustBool()
	}

	return result
}

func (ss *SocialService) GetOAuthHttpClient(name string) (*http.Client, error) {
	// The socialMap keys don't have "oauth_" prefix, but everywhere else in the system does
	name = strings.TrimPrefix(name, "oauth_")
	info, ok := ss.oAuthProvider[name]
	if !ok {
		return nil, fmt.Errorf("could not find %q in OAuth Settings", name)
	}

	// handle call back
	tr := &http.Transport{
		Proxy: http.ProxyFromEnvironment,
		TLSClientConfig: &tls.Config{
			InsecureSkipVerify: info.TlsSkipVerify,
		},
		DialContext: (&net.Dialer{
			Timeout:   time.Second * 10,
			KeepAlive: 30 * time.Second,
		}).DialContext,
		TLSHandshakeTimeout:   15 * time.Second,
		ExpectContinueTimeout: 1 * time.Second,
		MaxIdleConns:          100,
		IdleConnTimeout:       90 * time.Second,
	}

	oauthClient := &http.Client{
		Transport: tr,
		Timeout:   time.Second * 15,
	}

	if info.TlsClientCert != "" || info.TlsClientKey != "" {
		cert, err := tls.LoadX509KeyPair(info.TlsClientCert, info.TlsClientKey)
		if err != nil {
			ss.log.Error("Failed to setup TlsClientCert", "oauth", name, "error", err)
			return nil, fmt.Errorf("failed to setup TlsClientCert: %w", err)
		}

		tr.TLSClientConfig.Certificates = append(tr.TLSClientConfig.Certificates, cert)
	}

	if info.TlsClientCa != "" {
		caCert, err := os.ReadFile(info.TlsClientCa)
		if err != nil {
			ss.log.Error("Failed to setup TlsClientCa", "oauth", name, "error", err)
			return nil, fmt.Errorf("failed to setup TlsClientCa: %w", err)
		}
		caCertPool := x509.NewCertPool()
		caCertPool.AppendCertsFromPEM(caCert)
		tr.TLSClientConfig.RootCAs = caCertPool
	}
	return oauthClient, nil
}

func (ss *SocialService) GetConnector(name string) (SocialConnector, error) {
	// The socialMap keys don't have "oauth_" prefix, but everywhere else in the system does
	provider := strings.TrimPrefix(name, "oauth_")
	connector, ok := ss.socialMap[provider]
	if !ok {
		return nil, fmt.Errorf("failed to find oauth provider for %q", name)
	}
	return connector, nil
}

func (ss *SocialService) GetOAuthInfoProvider(name string) *OAuthInfo {
	return ss.oAuthProvider[name]
}

func (ss *SocialService) GetOAuthInfoProviders() map[string]*OAuthInfo {
	return ss.oAuthProvider
}

func (ss *SocialService) getUsageStats(ctx context.Context) (map[string]interface{}, error) {
	m := map[string]interface{}{}

	authTypes := map[string]bool{}
	for provider, enabled := range ss.GetOAuthProviders() {
		authTypes["oauth_"+provider] = enabled
	}

	for authType, enabled := range authTypes {
		enabledValue := 0
		if enabled {
			enabledValue = 1
		}

		m["stats.auth_enabled."+authType+".count"] = enabledValue
	}

	return m, nil
}

func (s *SocialBase) isGroupMember(groups []string) bool {
	if len(s.allowedGroups) == 0 {
		return true
	}

	for _, allowedGroup := range s.allowedGroups {
		for _, group := range groups {
			if group == allowedGroup {
				return true
			}
		}
	}

	return false
}

func (s *SocialBase) retrieveRawIDToken(idToken interface{}) ([]byte, error) {
	tokenString, ok := idToken.(string)
	if !ok {
		return nil, fmt.Errorf("id_token is not a string: %v", idToken)
	}

	jwtRegexp := regexp.MustCompile("^([-_a-zA-Z0-9=]+)[.]([-_a-zA-Z0-9=]+)[.]([-_a-zA-Z0-9=]+)$")
	matched := jwtRegexp.FindStringSubmatch(tokenString)
	if matched == nil {
		return nil, fmt.Errorf("id_token is not in JWT format: %s", tokenString)
	}

	rawJSON, err := base64.RawURLEncoding.DecodeString(matched[2])
	if err != nil {
		return nil, fmt.Errorf("error base64 decoding id_token: %w", err)
	}

	headerBytes, err := base64.RawURLEncoding.DecodeString(matched[1])
	if err != nil {
		return nil, fmt.Errorf("error base64 decoding header: %w", err)
	}

	var header map[string]interface{}
	if err := json.Unmarshal(headerBytes, &header); err != nil {
		return nil, fmt.Errorf("error deserializing header: %w", err)
	}

	if compressionVal, exists := header["zip"]; exists {
		compression, ok := compressionVal.(string)
		if !ok {
			return nil, fmt.Errorf("unrecognized compression header: %v", compressionVal)
		}

		if compression != "DEF" {
			return nil, fmt.Errorf("unknown compression algorithm: %s", compression)
		}

		fr, err := zlib.NewReader(bytes.NewReader(rawJSON))
		if err != nil {
			return nil, fmt.Errorf("error creating zlib reader: %w", err)
		}
		defer func() {
			if err := fr.Close(); err != nil {
				s.log.Warn("Failed closing zlib reader", "error", err)
			}
		}()

		rawJSON, err = io.ReadAll(fr)
		if err != nil {
			return nil, fmt.Errorf("error decompressing payload: %w", err)
		}
	}

	return rawJSON, nil
}

func appendUniqueScope(config *oauth2.Config, scope string) {
	if !slices.Contains(config.Scopes, OfflineAccessScope) {
		config.Scopes = append(config.Scopes, OfflineAccessScope)
	}
}<|MERGE_RESOLUTION|>--- conflicted
+++ resolved
@@ -94,7 +94,6 @@
 		sec := settingsProvider.Section("auth." + name)
 
 		info := &OAuthInfo{
-<<<<<<< HEAD
 			ClientId:                sec.KeyValue("client_id").Value(),
 			ClientSecret:            sec.KeyValue("client_secret").Value(),
 			Scopes:                  util.SplitString(sec.KeyValue("scopes").Value()),
@@ -122,36 +121,7 @@
 			UseRefreshToken:         sec.KeyValue("use_refresh_token").MustBool(false),
 			AllowAssignGrafanaAdmin: sec.KeyValue("allow_assign_grafana_admin").MustBool(false),
 			AutoLogin:               sec.KeyValue("auto_login").MustBool(false),
-=======
-			ClientId:                sec.Key("client_id").String(),
-			ClientSecret:            sec.Key("client_secret").String(),
-			Scopes:                  util.SplitString(sec.Key("scopes").String()),
-			AuthUrl:                 sec.Key("auth_url").String(),
-			TokenUrl:                sec.Key("token_url").String(),
-			ApiUrl:                  sec.Key("api_url").String(),
-			TeamsUrl:                sec.Key("teams_url").String(),
-			Enabled:                 sec.Key("enabled").MustBool(),
-			EmailAttributeName:      sec.Key("email_attribute_name").String(),
-			EmailAttributePath:      sec.Key("email_attribute_path").String(),
-			RoleAttributePath:       sec.Key("role_attribute_path").String(),
-			RoleAttributeStrict:     sec.Key("role_attribute_strict").MustBool(),
-			GroupsAttributePath:     sec.Key("groups_attribute_path").String(),
-			TeamIdsAttributePath:    sec.Key("team_ids_attribute_path").String(),
-			AllowedDomains:          util.SplitString(sec.Key("allowed_domains").String()),
-			HostedDomain:            sec.Key("hosted_domain").String(),
-			AllowSignup:             sec.Key("allow_sign_up").MustBool(),
-			Name:                    sec.Key("name").MustString(name),
-			Icon:                    sec.Key("icon").String(),
-			TlsClientCert:           sec.Key("tls_client_cert").String(),
-			TlsClientKey:            sec.Key("tls_client_key").String(),
-			TlsClientCa:             sec.Key("tls_client_ca").String(),
-			TlsSkipVerify:           sec.Key("tls_skip_verify_insecure").MustBool(),
-			UsePKCE:                 sec.Key("use_pkce").MustBool(),
-			UseRefreshToken:         sec.Key("use_refresh_token").MustBool(false),
-			AllowAssignGrafanaAdmin: sec.Key("allow_assign_grafana_admin").MustBool(false),
-			AutoLogin:               sec.Key("auto_login").MustBool(false),
-			AllowedGroups:           util.SplitString(sec.Key("allowed_groups").String()),
->>>>>>> a9f7cb00
+			AllowedGroups:           util.SplitString(sec.KeyValue("allowed_groups").Value()),
 		}
 
 		// when empty_scopes parameter exists and is true, overwrite scope with empty value
@@ -211,10 +181,6 @@
 			ss.socialMap["gitlab"] = &SocialGitlab{
 				SocialBase:      newSocialBase(name, &config, info, cfg.AutoAssignOrgRole, cfg.OAuthSkipOrgRoleUpdateSync, *features),
 				apiUrl:          info.ApiUrl,
-<<<<<<< HEAD
-				allowedGroups:   util.SplitString(sec.KeyValue("allowed_groups").Value()),
-=======
->>>>>>> a9f7cb00
 				skipOrgRoleSync: cfg.GitLabSkipOrgRoleSync,
 			}
 		}
@@ -237,14 +203,8 @@
 			ss.socialMap["azuread"] = &SocialAzureAD{
 				SocialBase:           newSocialBase(name, &config, info, cfg.AutoAssignOrgRole, cfg.OAuthSkipOrgRoleUpdateSync, *features),
 				cache:                cache,
-<<<<<<< HEAD
 				allowedOrganizations: util.SplitString(sec.KeyValue("allowed_organizations").Value()),
-				allowedGroups:        util.SplitString(sec.KeyValue("allowed_groups").Value()),
 				forceUseGraphAPI:     sec.KeyValue("force_use_graph_api").MustBool(false),
-=======
-				allowedOrganizations: util.SplitString(sec.Key("allowed_organizations").String()),
-				forceUseGraphAPI:     sec.Key("force_use_graph_api").MustBool(false),
->>>>>>> a9f7cb00
 				skipOrgRoleSync:      cfg.AzureADSkipOrgRoleSync,
 			}
 			if info.UseRefreshToken && features.IsEnabled(featuremgmt.FlagAccessTokenExpirationCheck) {
