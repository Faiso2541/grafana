package loader

import (
	"context"
	"errors"
	"path/filepath"
	"sort"
	"testing"

	"github.com/google/go-cmp/cmp"
	"github.com/google/go-cmp/cmp/cmpopts"
	"github.com/stretchr/testify/require"

	"github.com/grafana/grafana/pkg/plugins"
	"github.com/grafana/grafana/pkg/plugins/config"
	"github.com/grafana/grafana/pkg/plugins/manager/fakes"
	"github.com/grafana/grafana/pkg/plugins/manager/loader/angular/angularinspector"
	"github.com/grafana/grafana/pkg/plugins/manager/loader/assetpath"
	"github.com/grafana/grafana/pkg/plugins/manager/pipeline/bootstrap"
	"github.com/grafana/grafana/pkg/plugins/manager/pipeline/discovery"
	"github.com/grafana/grafana/pkg/plugins/manager/pipeline/initialization"
	"github.com/grafana/grafana/pkg/plugins/manager/pipeline/termination"
	"github.com/grafana/grafana/pkg/plugins/manager/signature"
	"github.com/grafana/grafana/pkg/plugins/manager/sources"
	"github.com/grafana/grafana/pkg/plugins/pluginscdn"
	"github.com/grafana/grafana/pkg/services/featuremgmt"
	"github.com/grafana/grafana/pkg/services/org"
)

var compareOpts = []cmp.Option{cmpopts.IgnoreFields(plugins.Plugin{}, "client", "log"), fsComparer}

var fsComparer = cmp.Comparer(func(fs1 plugins.FS, fs2 plugins.FS) bool {
	fs1Files, err := fs1.Files()
	if err != nil {
		panic(err)
	}
	fs2Files, err := fs2.Files()
	if err != nil {
		panic(err)
	}

	sort.SliceStable(fs1Files, func(i, j int) bool {
		return fs1Files[i] < fs1Files[j]
	})

	sort.SliceStable(fs2Files, func(i, j int) bool {
		return fs2Files[i] < fs2Files[j]
	})

	return cmp.Equal(fs1Files, fs2Files) && fs1.Base() == fs2.Base()
})

func TestLoader_Load(t *testing.T) {
	corePluginDir, err := filepath.Abs("./../../../../public")
	if err != nil {
		t.Errorf("could not construct absolute path of core plugins dir")
		return
	}
	parentDir, err := filepath.Abs("../")
	if err != nil {
		t.Errorf("could not construct absolute path of current dir")
		return
	}
	tests := []struct {
		name         string
		class        plugins.Class
		cfg          *config.Cfg
		pluginPaths  []string
		want         []*plugins.Plugin
		pluginErrors map[string]*plugins.Error
	}{
		{
			name:        "Load a Core plugin",
			class:       plugins.ClassCore,
			cfg:         &config.Cfg{},
			pluginPaths: []string{filepath.Join(corePluginDir, "app/plugins/datasource/cloudwatch")},
			want: []*plugins.Plugin{
				{
					JSONData: plugins.JSONData{
						ID:   "cloudwatch",
						Type: plugins.TypeDataSource,
						Name: "CloudWatch",
						Info: plugins.Info{
							Author: plugins.InfoLink{
								Name: "Grafana Labs",
								URL:  "https://grafana.com",
							},
							Description: "Data source for Amazon AWS monitoring service",
							Logos: plugins.Logos{
								Small: "public/app/plugins/datasource/cloudwatch/img/amazon-web-services.png",
								Large: "public/app/plugins/datasource/cloudwatch/img/amazon-web-services.png",
							},
						},
						Includes: []*plugins.Includes{
							{Name: "EC2", Path: "dashboards/ec2.json", Type: "dashboard", Role: "Viewer"},
							{Name: "EBS", Path: "dashboards/EBS.json", Type: "dashboard", Role: "Viewer"},
							{Name: "Lambda", Path: "dashboards/Lambda.json", Type: "dashboard", Role: "Viewer"},
							{Name: "Logs", Path: "dashboards/Logs.json", Type: "dashboard", Role: "Viewer"},
							{Name: "RDS", Path: "dashboards/RDS.json", Type: "dashboard", Role: "Viewer"},
						},
						Dependencies: plugins.Dependencies{
							GrafanaVersion: "*",
							Plugins:        []plugins.Dependency{},
						},
						Category:     "cloud",
						Annotations:  true,
						Metrics:      true,
						Alerting:     true,
						Logs:         true,
						Backend:      true,
						QueryOptions: map[string]bool{"minInterval": true},
					},
					Module:  "app/plugins/datasource/cloudwatch/module",
					BaseURL: "public/app/plugins/datasource/cloudwatch",

					FS:        mustNewStaticFSForTests(t, filepath.Join(corePluginDir, "app/plugins/datasource/cloudwatch")),
					Signature: plugins.SignatureStatusInternal,
					Class:     plugins.ClassCore,
				},
			},
		},
		{
			name:        "Load a Bundled plugin",
			class:       plugins.ClassBundled,
			cfg:         &config.Cfg{},
			pluginPaths: []string{"../testdata/valid-v2-signature"},
			want: []*plugins.Plugin{
				{
					JSONData: plugins.JSONData{
						ID:   "test-datasource",
						Type: plugins.TypeDataSource,
						Name: "Test",
						Info: plugins.Info{
							Author: plugins.InfoLink{
								Name: "Will Browne",
								URL:  "https://willbrowne.com",
							},
							Version: "1.0.0",
							Logos: plugins.Logos{
								Small: "public/img/icn-datasource.svg",
								Large: "public/img/icn-datasource.svg",
							},
							Description: "Test",
						},
						Dependencies: plugins.Dependencies{
							GrafanaVersion: "*",
							Plugins:        []plugins.Dependency{},
						},
						Executable: "test",
						Backend:    true,
						State:      "alpha",
					},
					Module:        "plugins/test-datasource/module",
					BaseURL:       "public/plugins/test-datasource",
					FS:            mustNewStaticFSForTests(t, filepath.Join(parentDir, "testdata/valid-v2-signature/plugin/")),
					Signature:     "valid",
					SignatureType: plugins.SignatureTypeGrafana,
					SignatureOrg:  "Grafana Labs",
					Class:         plugins.ClassBundled,
				},
			},
		}, {
			name:        "Load plugin with symbolic links",
			class:       plugins.ClassExternal,
			cfg:         &config.Cfg{},
			pluginPaths: []string{"../testdata/symbolic-plugin-dirs"},
			want: []*plugins.Plugin{
				{
					JSONData: plugins.JSONData{
						ID:   "test-app",
						Type: "app",
						Name: "Test App",
						Info: plugins.Info{
							Author: plugins.InfoLink{
								Name: "Test Inc.",
								URL:  "http://test.com",
							},
							Logos: plugins.Logos{
								Small: "public/plugins/test-app/img/logo_small.png",
								Large: "public/plugins/test-app/img/logo_large.png",
							},
							Links: []plugins.InfoLink{
								{Name: "Project site", URL: "http://project.com"},
								{Name: "License & Terms", URL: "http://license.com"},
							},
							Description: "Official Grafana Test App & Dashboard bundle",
							Screenshots: []plugins.Screenshots{
								{Path: "public/plugins/test-app/img/screenshot1.png", Name: "img1"},
								{Path: "public/plugins/test-app/img/screenshot2.png", Name: "img2"},
							},
							Version: "1.0.0",
							Updated: "2015-02-10",
						},
						Dependencies: plugins.Dependencies{
							GrafanaVersion: "3.x.x",
							Plugins: []plugins.Dependency{
								{Type: "datasource", ID: "graphite", Name: "Graphite", Version: "1.0.0"},
								{Type: "panel", ID: "graph", Name: "Graph", Version: "1.0.0"},
							},
						},
						Includes: []*plugins.Includes{
							{
								Name: "Nginx Connections",
								Path: "dashboards/connections.json",
								Type: "dashboard",
								Role: org.RoleViewer,
								Slug: "nginx-connections",
							},
							{
								Name: "Nginx Memory",
								Path: "dashboards/memory.json",
								Type: "dashboard",
								Role: org.RoleViewer,
								Slug: "nginx-memory",
							},
							{
								Name: "Nginx Panel",
								Type: string(plugins.TypePanel),
								Role: org.RoleViewer,
								Slug: "nginx-panel"},
							{
								Name: "Nginx Datasource",
								Type: string(plugins.TypeDataSource),
								Role: org.RoleViewer,
								Slug: "nginx-datasource",
							},
						},
					},
					Class:         plugins.ClassExternal,
					Module:        "plugins/test-app/module",
					BaseURL:       "public/plugins/test-app",
					FS:            mustNewStaticFSForTests(t, filepath.Join(parentDir, "testdata/includes-symlinks")),
					Signature:     "valid",
					SignatureType: plugins.SignatureTypeGrafana,
					SignatureOrg:  "Grafana Labs",
				},
			},
		}, {
			name:  "Load an unsigned plugin (development)",
			class: plugins.ClassExternal,
			cfg: &config.Cfg{
				DevMode: true,
			},
			pluginPaths: []string{"../testdata/unsigned-datasource"},
			want: []*plugins.Plugin{
				{
					JSONData: plugins.JSONData{
						ID:   "test-datasource",
						Type: plugins.TypeDataSource,
						Name: "Test",
						Info: plugins.Info{
							Author: plugins.InfoLink{
								Name: "Grafana Labs",
								URL:  "https://grafana.com",
							},
							Logos: plugins.Logos{
								Small: "public/img/icn-datasource.svg",
								Large: "public/img/icn-datasource.svg",
							},
							Description: "Test",
						},
						Dependencies: plugins.Dependencies{
							GrafanaVersion: "*",
							Plugins:        []plugins.Dependency{},
						},
						Backend: true,
						State:   plugins.ReleaseStateAlpha,
					},
					Class:     plugins.ClassExternal,
					Module:    "plugins/test-datasource/module",
					BaseURL:   "public/plugins/test-datasource",
					FS:        mustNewStaticFSForTests(t, filepath.Join(parentDir, "testdata/unsigned-datasource/plugin")),
					Signature: "unsigned",
				},
			},
		}, {
			name:        "Load an unsigned plugin (production)",
			class:       plugins.ClassExternal,
			cfg:         &config.Cfg{},
			pluginPaths: []string{"../testdata/unsigned-datasource"},
			want:        []*plugins.Plugin{},
			pluginErrors: map[string]*plugins.Error{
				"test-datasource": {
					PluginID:  "test-datasource",
					ErrorCode: "signatureMissing",
				},
			},
		},
		{
			name:  "Load an unsigned plugin using PluginsAllowUnsigned config (production)",
			class: plugins.ClassExternal,
			cfg: &config.Cfg{
				PluginsAllowUnsigned: []string{"test-datasource"},
			},
			pluginPaths: []string{"../testdata/unsigned-datasource"},
			want: []*plugins.Plugin{
				{
					JSONData: plugins.JSONData{
						ID:   "test-datasource",
						Type: plugins.TypeDataSource,
						Name: "Test",
						Info: plugins.Info{
							Author: plugins.InfoLink{
								Name: "Grafana Labs",
								URL:  "https://grafana.com",
							},
							Logos: plugins.Logos{
								Small: "public/img/icn-datasource.svg",
								Large: "public/img/icn-datasource.svg",
							},
							Description: "Test",
						},
						Dependencies: plugins.Dependencies{
							GrafanaVersion: "*",
							Plugins:        []plugins.Dependency{},
						},
						Backend: true,
						State:   plugins.ReleaseStateAlpha,
					},
					Class:     plugins.ClassExternal,
					Module:    "plugins/test-datasource/module",
					BaseURL:   "public/plugins/test-datasource",
					FS:        mustNewStaticFSForTests(t, filepath.Join(parentDir, "testdata/unsigned-datasource/plugin")),
					Signature: plugins.SignatureStatusUnsigned,
				},
			},
		},
		{
			name:        "Load a plugin with v1 manifest should return signatureInvalid",
			class:       plugins.ClassExternal,
			cfg:         &config.Cfg{},
			pluginPaths: []string{"../testdata/lacking-files"},
			want:        []*plugins.Plugin{},
			pluginErrors: map[string]*plugins.Error{
				"test-datasource": {
					PluginID:  "test-datasource",
					ErrorCode: "signatureInvalid",
				},
			},
		},
		{
			name:  "Load a plugin with v1 manifest using PluginsAllowUnsigned config (production) should return signatureInvali",
			class: plugins.ClassExternal,
			cfg: &config.Cfg{
				PluginsAllowUnsigned: []string{"test-datasource"},
			},
			pluginPaths: []string{"../testdata/lacking-files"},
			want:        []*plugins.Plugin{},
			pluginErrors: map[string]*plugins.Error{
				"test-datasource": {
					PluginID:  "test-datasource",
					ErrorCode: "signatureInvalid",
				},
			},
		},
		{
			name:  "Load a plugin with manifest which has a file not found in plugin folder",
			class: plugins.ClassExternal,
			cfg: &config.Cfg{
				PluginsAllowUnsigned: []string{"test-datasource"},
			},
			pluginPaths: []string{"../testdata/invalid-v2-missing-file"},
			want:        []*plugins.Plugin{},
			pluginErrors: map[string]*plugins.Error{
				"test-datasource": {
					PluginID:  "test-datasource",
					ErrorCode: "signatureModified",
				},
			},
		},
		{
			name:  "Load a plugin with file which is missing from the manifest",
			class: plugins.ClassExternal,
			cfg: &config.Cfg{
				PluginsAllowUnsigned: []string{"test-datasource"},
			},
			pluginPaths: []string{"../testdata/invalid-v2-extra-file"},
			want:        []*plugins.Plugin{},
			pluginErrors: map[string]*plugins.Error{
				"test-datasource": {
					PluginID:  "test-datasource",
					ErrorCode: "signatureModified",
				},
			},
		},
		{
			name:  "Load an app with includes",
			class: plugins.ClassExternal,
			cfg: &config.Cfg{
				PluginsAllowUnsigned: []string{"test-app"},
			},
			pluginPaths: []string{"../testdata/test-app-with-includes"},
			want: []*plugins.Plugin{
				{
					JSONData: plugins.JSONData{
						ID:   "test-app",
						Type: plugins.TypeApp,
						Name: "Test App",
						Info: plugins.Info{
							Author: plugins.InfoLink{
								Name: "Test Inc.",
								URL:  "http://test.com",
							},
							Description: "Official Grafana Test App & Dashboard bundle",
							Version:     "1.0.0",
							Links: []plugins.InfoLink{
								{Name: "Project site", URL: "http://project.com"},
								{Name: "License & Terms", URL: "http://license.com"},
							},
							Logos: plugins.Logos{
								Small: "public/img/icn-app.svg",
								Large: "public/img/icn-app.svg",
							},
							Updated: "2015-02-10",
						},
						Dependencies: plugins.Dependencies{
							GrafanaDependency: ">=8.0.0",
							GrafanaVersion:    "*",
							Plugins:           []plugins.Dependency{},
						},
						Includes: []*plugins.Includes{
							{Name: "Nginx Memory", Path: "dashboards/memory.json", Type: "dashboard", Role: org.RoleViewer, Slug: "nginx-memory"},
							{Name: "Root Page (react)", Type: "page", Role: org.RoleViewer, Path: "/a/my-simple-app", DefaultNav: true, AddToNav: true, Slug: "root-page-react"},
						},
						Backend: false,
					},
					DefaultNavURL: "/plugins/test-app/page/root-page-react",
					FS:            mustNewStaticFSForTests(t, filepath.Join(parentDir, "testdata/test-app-with-includes")),
					Class:         plugins.ClassExternal,
					Signature:     plugins.SignatureStatusUnsigned,
					Module:        "plugins/test-app/module",
					BaseURL:       "public/plugins/test-app",
				},
			},
		},
		{
			name:  "Skips a core plugin",
			class: plugins.ClassCore,
			cfg: &config.Cfg{
				Features:             featuremgmt.WithFeatures(featuremgmt.FlagDecoupleCorePlugins),
				SkipCorePlugins:      map[string]bool{"test-app": true},
				PluginsAllowUnsigned: []string{"test-app"},
			},
			pluginPaths: []string{"../testdata/test-app-with-includes"},
			want:        []*plugins.Plugin{},
		},
	}
	for _, tt := range tests {
		angularInspector, err := angularinspector.NewStaticInspector()
		require.NoError(t, err)

		terminationStage, err := termination.New(tt.cfg, termination.Opts{})
		require.NoError(t, err)

		l := New(tt.cfg, signature.NewUnsignedAuthorizer(tt.cfg), fakes.NewFakePluginRegistry(),
			fakes.NewFakeProcessManager(), fakes.NewFakeRoleRegistry(),
			assetpath.ProvideService(pluginscdn.ProvideService(tt.cfg)), angularInspector, &fakes.FakeOauthService{},
<<<<<<< HEAD
			discovery.New(tt.cfg, discovery.Opts{
				FindFilterFuncs: []discovery.FindFilterFunc{
					discovery.NewCorePluginFilterStep(tt.cfg).Filter,
				},
			}), bootstrap.New(tt.cfg, bootstrap.Opts{}),
			initialization.New(tt.cfg, initialization.Opts{}))
=======
			discovery.New(tt.cfg, discovery.Opts{}), bootstrap.New(tt.cfg, bootstrap.Opts{}),
			initialization.New(tt.cfg, initialization.Opts{}),
			terminationStage)
>>>>>>> 60b4a0b2

		t.Run(tt.name, func(t *testing.T) {
			got, err := l.Load(context.Background(), sources.NewLocalSource(tt.class, tt.pluginPaths))
			require.NoError(t, err)
			if !cmp.Equal(got, tt.want, compareOpts...) {
				t.Fatalf("Result mismatch (-want +got):\n%s", cmp.Diff(got, tt.want, compareOpts...))
			}

			pluginErrs := l.PluginErrors()
			require.Equal(t, len(tt.pluginErrors), len(pluginErrs))
			for _, pluginErr := range pluginErrs {
				require.Equal(t, tt.pluginErrors[pluginErr.PluginID], pluginErr)
			}
		})
	}

	t.Run("Simple", func(t *testing.T) {
		src := &fakes.FakePluginSource{
			PluginClassFunc: func(ctx context.Context) plugins.Class {
				return plugins.ClassExternal
			},
			PluginURIsFunc: func(ctx context.Context) []string {
				return []string{"http://example.com"}
			},
			DefaultSignatureFunc: func(ctx context.Context) (plugins.Signature, bool) {
				return plugins.Signature{}, false
			},
		}
		pJSON := plugins.JSONData{ID: "test-datasource", Type: plugins.TypeDataSource, Info: plugins.Info{Version: "1.0.0"}}
		p := &plugins.Plugin{
			JSONData:      pJSON,
			Signature:     plugins.SignatureStatusValid,
			SignatureType: plugins.SignatureTypeCommunity,
			FS:            plugins.NewFakeFS(),
		}

		cfg := &config.Cfg{}
		angularInspector, err := angularinspector.NewStaticInspector()
		require.NoError(t, err)

		var steps []string
		l := New(cfg, signature.NewUnsignedAuthorizer(cfg), fakes.NewFakePluginRegistry(), fakes.NewFakeProcessManager(),
			fakes.NewFakeRoleRegistry(), assetpath.ProvideService(pluginscdn.ProvideService(cfg)),
			angularInspector, &fakes.FakeOauthService{},
			&fakes.FakeDiscoverer{
				DiscoverFunc: func(ctx context.Context, s plugins.PluginSource) ([]*plugins.FoundBundle, error) {
					require.Equal(t, src, s)
					steps = append(steps, "discover")
					return []*plugins.FoundBundle{{Primary: plugins.FoundPlugin{JSONData: pJSON}}}, nil
				},
			}, &fakes.FakeBootstrapper{
				BootstrapFunc: func(ctx context.Context, s plugins.PluginSource, b []*plugins.FoundBundle) ([]*plugins.Plugin, error) {
					require.True(t, len(b) == 1)
					require.Equal(t, b[0].Primary.JSONData, pJSON)
					require.Equal(t, src, s)

					steps = append(steps, "bootstrap")
					return []*plugins.Plugin{p}, nil
				},
			}, &fakes.FakeInitializer{
				IntializeFunc: func(ctx context.Context, ps []*plugins.Plugin) ([]*plugins.Plugin, error) {
					require.True(t, len(ps) == 1)
					require.Equal(t, ps[0].JSONData, pJSON)
					steps = append(steps, "initialize")
					return ps, nil
				},
			}, &fakes.FakeTerminator{})

		got, err := l.Load(context.Background(), src)
		require.NoError(t, err)
		require.Equal(t, []*plugins.Plugin{p}, got)
		require.Equal(t, []string{"discover", "bootstrap", "initialize"}, steps)
		require.Zero(t, len(l.PluginErrors()))
	})
}

func TestLoader_Unload(t *testing.T) {
	t.Run("Termination stage error is returned from Unload", func(t *testing.T) {
		pluginID := "grafana-test-panel"
		cfg := &config.Cfg{}
		angularInspector, err := angularinspector.NewStaticInspector()
		require.NoError(t, err)

		tcs := []struct {
			expectedErr error
		}{
			{
				expectedErr: errors.New("plugin not found"),
			},
			{
				expectedErr: nil,
			},
		}

		for _, tc := range tcs {
			l := New(cfg, signature.NewUnsignedAuthorizer(cfg), fakes.NewFakePluginRegistry(), fakes.NewFakeProcessManager(),
				fakes.NewFakeRoleRegistry(), assetpath.ProvideService(pluginscdn.ProvideService(cfg)), angularInspector,
				&fakes.FakeOauthService{}, &fakes.FakeDiscoverer{}, &fakes.FakeBootstrapper{}, &fakes.FakeInitializer{},
				&fakes.FakeTerminator{
					TerminateFunc: func(ctx context.Context, pID string) error {
						require.Equal(t, pluginID, pID)
						return tc.expectedErr
					},
				})

			err = l.Unload(context.Background(), pluginID)
			require.ErrorIs(t, err, tc.expectedErr)
		}
	})
}

func mustNewStaticFSForTests(t *testing.T, dir string) plugins.FS {
	sfs, err := plugins.NewStaticFS(plugins.NewLocalFS(dir))
	require.NoError(t, err)
	return sfs
}<|MERGE_RESOLUTION|>--- conflicted
+++ resolved
@@ -455,18 +455,13 @@
 		l := New(tt.cfg, signature.NewUnsignedAuthorizer(tt.cfg), fakes.NewFakePluginRegistry(),
 			fakes.NewFakeProcessManager(), fakes.NewFakeRoleRegistry(),
 			assetpath.ProvideService(pluginscdn.ProvideService(tt.cfg)), angularInspector, &fakes.FakeOauthService{},
-<<<<<<< HEAD
 			discovery.New(tt.cfg, discovery.Opts{
 				FindFilterFuncs: []discovery.FindFilterFunc{
 					discovery.NewCorePluginFilterStep(tt.cfg).Filter,
 				},
 			}), bootstrap.New(tt.cfg, bootstrap.Opts{}),
-			initialization.New(tt.cfg, initialization.Opts{}))
-=======
-			discovery.New(tt.cfg, discovery.Opts{}), bootstrap.New(tt.cfg, bootstrap.Opts{}),
 			initialization.New(tt.cfg, initialization.Opts{}),
 			terminationStage)
->>>>>>> 60b4a0b2
 
 		t.Run(tt.name, func(t *testing.T) {
 			got, err := l.Load(context.Background(), sources.NewLocalSource(tt.class, tt.pluginPaths))
