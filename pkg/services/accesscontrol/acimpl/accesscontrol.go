package acimpl

import (
	"context"
	"errors"
	"strconv"
	"time"

	zclient "github.com/grafana/zanzana/pkg/service/client"
	"github.com/prometheus/client_golang/prometheus"

	"github.com/grafana/grafana/pkg/infra/log"
	"github.com/grafana/grafana/pkg/infra/metrics"
	"github.com/grafana/grafana/pkg/services/accesscontrol"
	"github.com/grafana/grafana/pkg/services/accesscontrol/embedserver"
	"github.com/grafana/grafana/pkg/services/auth/identity"
	"github.com/grafana/grafana/pkg/services/featuremgmt"
)

var _ accesscontrol.AccessControl = new(AccessControl)

<<<<<<< HEAD
func ProvideAccessControl(cfg *setting.Cfg, embed *embedserver.Service) *AccessControl {
=======
func ProvideAccessControl(features featuremgmt.FeatureToggles) *AccessControl {
>>>>>>> f28905f8
	logger := log.New("accesscontrol")
	c, err := embed.GetClient(context.Background(), "1")
	if err != nil {
		panic(err)
	}

	return &AccessControl{
<<<<<<< HEAD
		cfg, logger, accesscontrol.NewResolvers(logger), c, embed,
=======
		features, logger, accesscontrol.NewResolvers(logger),
>>>>>>> f28905f8
	}
}

type AccessControl struct {
	features  featuremgmt.FeatureToggles
	log       log.Logger
	resolvers accesscontrol.Resolvers
	zclient   *zclient.GRPCClient
	zService  *embedserver.Service
}

type evalResult struct {
	runner   string
	decision bool
	err      error
	duration time.Duration
}

func (a *AccessControl) Evaluate(ctx context.Context, user identity.Requester, evaluator accesscontrol.Evaluator) (bool, error) {
	timer := prometheus.NewTimer(metrics.MAccessEvaluationsSummary)
	defer timer.ObserveDuration()
	metrics.MAccessEvaluationCount.Inc()

	if user == nil || user.IsNil() {
		a.log.Warn("No entity set for access control evaluation")
		return false, nil
	}

	if user.GetID() == "" {
		return false, nil
	}

	if a.zService.Cfg.SingleRead {
		return a.evalZanzana(ctx, user, evaluator)
	}

	res := make(chan evalResult, 2)
	go func() {
		start := time.Now()
		hasAccess, err := a.evalZanzana(ctx, user, evaluator)
		res <- evalResult{"zanzana", hasAccess, err, time.Since(start)}
	}()

	go func() {
		start := time.Now()
		hasAccess, err := a.evalGrafana(ctx, user, evaluator)
		res <- evalResult{"grafana", hasAccess, err, time.Since(start)}
	}()
	first, second := <-res, <-res
	close(res)

	if second.runner == "grafana" {
		first, second = second, first
	}

	if first.decision != second.decision {
		a.log.Error(
			"eval result diff",
			"grafana_desision", first.decision,
			"zanana_descision", second.decision,
			"grafana_ms", first.duration,
			"zanzana_ms", second.duration,
			"eval", evaluator.GoString(),
		)
	} else {
		a.log.Info("eval: correct result", "grafana_ms", first.duration, "zanzana_ms", second.duration)
	}

	if a.zService.Cfg.EvaluationResult {
		return second.decision, second.err
	}

	return first.decision, first.err
}

func (a *AccessControl) evalGrafana(ctx context.Context, user identity.Requester, evaluator accesscontrol.Evaluator) (bool, error) {
	// If the user is in no organization, then the evaluation must happen based on the user's global permissions
	permissions := user.GetPermissions()
	if user.GetOrgID() == accesscontrol.NoOrgID {
		permissions = user.GetGlobalPermissions()
	}
	if len(permissions) == 0 {
		a.debug(ctx, user, "No permissions set", evaluator)
		return false, nil
	}

	a.debug(ctx, user, "Evaluating permissions", evaluator)
	// Test evaluation without scope resolver first, this will prevent 403 for wildcard scopes when resource does not exist
	if evaluator.Evaluate(permissions) {
		return true, nil
	}

	resolvedEvaluator, err := evaluator.MutateScopes(ctx, a.resolvers.GetScopeAttributeMutator(user.GetOrgID()))
	if err != nil {
		if errors.Is(err, accesscontrol.ErrResolverNotFound) {
			return false, nil
		}
		return false, err
	}

	a.debug(ctx, user, "Evaluating resolved permissions", resolvedEvaluator)
	return resolvedEvaluator.Evaluate(permissions), nil
}

func (a *AccessControl) evalZanzana(ctx context.Context, user identity.Requester, evaluator accesscontrol.Evaluator) (bool, error) {
	// TODO: let evaluator issue request, then we don't have to rebuild a tree
	eval, err := evaluator.MutateScopes(ctx, a.resolvers.GetScopeAttributeMutator(user.GetOrgID()))
	if err != nil {
		if !errors.Is(err, accesscontrol.ErrResolverNotFound) {
			return false, err
		}
		eval = evaluator
	}

	return eval.EvaluateZanzana(ctx, user.GetID(), strconv.FormatInt(user.GetOrgID(), 10), a.zclient)
}

func (a *AccessControl) RegisterScopeAttributeResolver(prefix string, resolver accesscontrol.ScopeAttributeResolver) {
	a.resolvers.AddScopeAttributeResolver(prefix, resolver)
}

func (a *AccessControl) debug(ctx context.Context, ident identity.Requester, msg string, eval accesscontrol.Evaluator) {
	namespace, id := ident.GetNamespacedID()
	a.log.FromContext(ctx).Debug(msg, "namespace", namespace, "id", id, "orgID", ident.GetOrgID(), "permissions", eval.GoString())
}<|MERGE_RESOLUTION|>--- conflicted
+++ resolved
@@ -19,11 +19,7 @@
 
 var _ accesscontrol.AccessControl = new(AccessControl)
 
-<<<<<<< HEAD
-func ProvideAccessControl(cfg *setting.Cfg, embed *embedserver.Service) *AccessControl {
-=======
-func ProvideAccessControl(features featuremgmt.FeatureToggles) *AccessControl {
->>>>>>> f28905f8
+func ProvideAccessControl(features featuremgmt.FeatureToggles, embed *embedserver.Service) *AccessControl {
 	logger := log.New("accesscontrol")
 	c, err := embed.GetClient(context.Background(), "1")
 	if err != nil {
@@ -31,11 +27,7 @@
 	}
 
 	return &AccessControl{
-<<<<<<< HEAD
-		cfg, logger, accesscontrol.NewResolvers(logger), c, embed,
-=======
-		features, logger, accesscontrol.NewResolvers(logger),
->>>>>>> f28905f8
+		features, logger, accesscontrol.NewResolvers(logger), c, embed,
 	}
 }
 
@@ -61,10 +53,6 @@
 
 	if user == nil || user.IsNil() {
 		a.log.Warn("No entity set for access control evaluation")
-		return false, nil
-	}
-
-	if user.GetID() == "" {
 		return false, nil
 	}
 
@@ -150,7 +138,7 @@
 		eval = evaluator
 	}
 
-	return eval.EvaluateZanzana(ctx, user.GetID(), strconv.FormatInt(user.GetOrgID(), 10), a.zclient)
+	return eval.EvaluateZanzana(ctx, user.GetID().String(), strconv.FormatInt(user.GetOrgID(), 10), a.zclient)
 }
 
 func (a *AccessControl) RegisterScopeAttributeResolver(prefix string, resolver accesscontrol.ScopeAttributeResolver) {
