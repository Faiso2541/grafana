--- conflicted
+++ resolved
@@ -42,7 +42,6 @@
 	return r0, r1
 }
 
-<<<<<<< HEAD
 // CleanUpDeletedDashboards provides a mock function with given fields: ctx
 func (_m *FakeDashboardService) CleanUpDeletedDashboards(ctx context.Context) (int64, error) {
 	ret := _m.Called(ctx)
@@ -67,18 +66,6 @@
 	return r0, r1
 }
 
-// CountInFolder provides a mock function with given fields: ctx, orgID, folderUID, user
-func (_m *FakeDashboardService) CountInFolder(ctx context.Context, orgID int64, folderUID string, user identity.Requester) (int64, error) {
-	ret := _m.Called(ctx, orgID, folderUID, user)
-
-	var r0 int64
-	var r1 error
-	if rf, ok := ret.Get(0).(func(context.Context, int64, string, identity.Requester) (int64, error)); ok {
-		return rf(ctx, orgID, folderUID, user)
-	}
-	if rf, ok := ret.Get(0).(func(context.Context, int64, string, identity.Requester) int64); ok {
-		r0 = rf(ctx, orgID, folderUID, user)
-=======
 // CountInFolders provides a mock function with given fields: ctx, orgID, folderUIDs, user
 func (_m *FakeDashboardService) CountInFolders(ctx context.Context, orgID int64, folderUIDs []string, user identity.Requester) (int64, error) {
 	ret := _m.Called(ctx, orgID, folderUIDs, user)
@@ -90,18 +77,12 @@
 	}
 	if rf, ok := ret.Get(0).(func(context.Context, int64, []string, identity.Requester) int64); ok {
 		r0 = rf(ctx, orgID, folderUIDs, user)
->>>>>>> 87ab98ea
 	} else {
 		r0 = ret.Get(0).(int64)
 	}
 
-<<<<<<< HEAD
-	if rf, ok := ret.Get(1).(func(context.Context, int64, string, identity.Requester) error); ok {
-		r1 = rf(ctx, orgID, folderUID, user)
-=======
 	if rf, ok := ret.Get(1).(func(context.Context, int64, []string, identity.Requester) error); ok {
 		r1 = rf(ctx, orgID, folderUIDs, user)
->>>>>>> 87ab98ea
 	} else {
 		r1 = ret.Error(1)
 	}
@@ -279,7 +260,6 @@
 	return r0, r1
 }
 
-<<<<<<< HEAD
 // GetSoftDeletedDashboard provides a mock function with given fields: ctx, orgID, uid
 func (_m *FakeDashboardService) GetSoftDeletedDashboard(ctx context.Context, orgID int64, uid string) (*Dashboard, error) {
 	ret := _m.Called(ctx, orgID, uid)
@@ -306,8 +286,6 @@
 	return r0, r1
 }
 
-=======
->>>>>>> 87ab98ea
 // ImportDashboard provides a mock function with given fields: ctx, dto
 func (_m *FakeDashboardService) ImportDashboard(ctx context.Context, dto *SaveDashboardDTO) (*Dashboard, error) {
 	ret := _m.Called(ctx, dto)
@@ -400,7 +378,6 @@
 	return r0, r1
 }
 
-<<<<<<< HEAD
 // SoftDeleteDashboard provides a mock function with given fields: ctx, orgID, dashboardUid
 func (_m *FakeDashboardService) SoftDeleteDashboard(ctx context.Context, orgID int64, dashboardUid string) error {
 	ret := _m.Called(ctx, orgID, dashboardUid)
@@ -415,8 +392,6 @@
 	return r0
 }
 
-=======
->>>>>>> 87ab98ea
 // NewFakeDashboardService creates a new instance of FakeDashboardService. It also registers a testing interface on the mock and a cleanup function to assert the mocks expectations.
 // The first argument is typically a *testing.T value.
 func NewFakeDashboardService(t interface {
