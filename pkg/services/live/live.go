--- conflicted
+++ resolved
@@ -258,7 +258,7 @@
 	if id.Scope == "grafana" {
 		p, ok := g.GrafanaScope.Features[id.Namespace]
 		if ok {
-			return p.GetHandlerForPath(id.Path, g.Publish)
+			return p.GetHandlerForPath(id.Path)
 		}
 		return nil, fmt.Errorf("Unknown feature: %s", id.Namespace)
 	}
@@ -270,15 +270,10 @@
 	if id.Scope == "plugin" {
 		// Temporary hack until we have a more generic solution later on
 		if id.Namespace == "cloudwatch" {
-<<<<<<< HEAD
-			supplier := &cloudwatch.LogQueryRunnerSupplier{}
-			return supplier.GetHandlerForPath(id.Path, g.Publish)
-=======
 			supplier := &cloudwatch.LogQueryRunnerSupplier{
 				Publisher: g.Publish,
 			}
 			return supplier.GetHandlerForPath(id.Path)
->>>>>>> a741d573
 		}
 
 		p, ok := plugins.Plugins[id.Namespace]
@@ -286,7 +281,7 @@
 			h := &PluginHandler{
 				Plugin: p,
 			}
-			return h.GetHandlerForPath(id.Path, g.Publish)
+			return h.GetHandlerForPath(id.Path)
 		}
 		return nil, fmt.Errorf("unknown plugin: %s", id.Namespace)
 	}
