--- conflicted
+++ resolved
@@ -788,19 +788,18 @@
 			RequiresRestart: true,
 		},
 		{
-<<<<<<< HEAD
 			Name:         "prometheusPromQAIL",
 			Description:  "Prometheus and AI/ML to assist users in creating a query",
 			Stage:        FeatureStageExperimental,
 			FrontendOnly: true,
 			Owner:        grafanaObservabilityMetricsSquad,
-=======
+		},
+		{
 			Name:            "idForwarding",
 			Description:     "Generate signed id token for identity that can be forwarded to plugins and external services",
 			Stage:           FeatureStageExperimental,
 			Owner:           grafanaAuthnzSquad,
 			RequiresDevMode: true,
->>>>>>> e82e1593
 		},
 	}
 )