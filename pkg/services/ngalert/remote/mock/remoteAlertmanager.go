// Code generated by mockery v2.42.1. DO NOT EDIT.

package alertmanager_mock

import (
	context "context"

	definitions "github.com/grafana/grafana/pkg/services/ngalert/api/tooling/definitions"
	mock "github.com/stretchr/testify/mock"

	models "github.com/grafana/grafana/pkg/services/ngalert/models"

	notifier "github.com/grafana/grafana/pkg/services/ngalert/notifier"

	notify "github.com/grafana/alerting/notify"

	v2models "github.com/prometheus/alertmanager/api/v2/models"
)

// RemoteAlertmanagerMock is an autogenerated mock type for the remoteAlertmanager type
type RemoteAlertmanagerMock struct {
	mock.Mock
}

type RemoteAlertmanagerMock_Expecter struct {
	mock *mock.Mock
}

func (_m *RemoteAlertmanagerMock) EXPECT() *RemoteAlertmanagerMock_Expecter {
	return &RemoteAlertmanagerMock_Expecter{mock: &_m.Mock}
}

// ApplyConfig provides a mock function with given fields: _a0, _a1
func (_m *RemoteAlertmanagerMock) ApplyConfig(_a0 context.Context, _a1 *models.AlertConfiguration) error {
	ret := _m.Called(_a0, _a1)

	if len(ret) == 0 {
		panic("no return value specified for ApplyConfig")
	}

	var r0 error
	if rf, ok := ret.Get(0).(func(context.Context, *models.AlertConfiguration) error); ok {
		r0 = rf(_a0, _a1)
	} else {
		r0 = ret.Error(0)
	}

	return r0
}

// RemoteAlertmanagerMock_ApplyConfig_Call is a *mock.Call that shadows Run/Return methods with type explicit version for method 'ApplyConfig'
type RemoteAlertmanagerMock_ApplyConfig_Call struct {
	*mock.Call
}

// ApplyConfig is a helper method to define mock.On call
//   - _a0 context.Context
//   - _a1 *models.AlertConfiguration
func (_e *RemoteAlertmanagerMock_Expecter) ApplyConfig(_a0 interface{}, _a1 interface{}) *RemoteAlertmanagerMock_ApplyConfig_Call {
	return &RemoteAlertmanagerMock_ApplyConfig_Call{Call: _e.mock.On("ApplyConfig", _a0, _a1)}
}

func (_c *RemoteAlertmanagerMock_ApplyConfig_Call) Run(run func(_a0 context.Context, _a1 *models.AlertConfiguration)) *RemoteAlertmanagerMock_ApplyConfig_Call {
	_c.Call.Run(func(args mock.Arguments) {
		run(args[0].(context.Context), args[1].(*models.AlertConfiguration))
	})
	return _c
}

func (_c *RemoteAlertmanagerMock_ApplyConfig_Call) Return(_a0 error) *RemoteAlertmanagerMock_ApplyConfig_Call {
	_c.Call.Return(_a0)
	return _c
}

func (_c *RemoteAlertmanagerMock_ApplyConfig_Call) RunAndReturn(run func(context.Context, *models.AlertConfiguration) error) *RemoteAlertmanagerMock_ApplyConfig_Call {
	_c.Call.Return(run)
	return _c
}

// CompareAndSendConfiguration provides a mock function with given fields: _a0, _a1
func (_m *RemoteAlertmanagerMock) CompareAndSendConfiguration(_a0 context.Context, _a1 *models.AlertConfiguration) error {
	ret := _m.Called(_a0, _a1)

	if len(ret) == 0 {
		panic("no return value specified for CompareAndSendConfiguration")
	}

	var r0 error
	if rf, ok := ret.Get(0).(func(context.Context, *models.AlertConfiguration) error); ok {
		r0 = rf(_a0, _a1)
	} else {
		r0 = ret.Error(0)
	}

	return r0
}

// RemoteAlertmanagerMock_CompareAndSendConfiguration_Call is a *mock.Call that shadows Run/Return methods with type explicit version for method 'CompareAndSendConfiguration'
type RemoteAlertmanagerMock_CompareAndSendConfiguration_Call struct {
	*mock.Call
}

// CompareAndSendConfiguration is a helper method to define mock.On call
//   - _a0 context.Context
//   - _a1 *models.AlertConfiguration
func (_e *RemoteAlertmanagerMock_Expecter) CompareAndSendConfiguration(_a0 interface{}, _a1 interface{}) *RemoteAlertmanagerMock_CompareAndSendConfiguration_Call {
	return &RemoteAlertmanagerMock_CompareAndSendConfiguration_Call{Call: _e.mock.On("CompareAndSendConfiguration", _a0, _a1)}
}

func (_c *RemoteAlertmanagerMock_CompareAndSendConfiguration_Call) Run(run func(_a0 context.Context, _a1 *models.AlertConfiguration)) *RemoteAlertmanagerMock_CompareAndSendConfiguration_Call {
	_c.Call.Run(func(args mock.Arguments) {
		run(args[0].(context.Context), args[1].(*models.AlertConfiguration))
	})
	return _c
}

func (_c *RemoteAlertmanagerMock_CompareAndSendConfiguration_Call) Return(_a0 error) *RemoteAlertmanagerMock_CompareAndSendConfiguration_Call {
	_c.Call.Return(_a0)
	return _c
}

func (_c *RemoteAlertmanagerMock_CompareAndSendConfiguration_Call) RunAndReturn(run func(context.Context, *models.AlertConfiguration) error) *RemoteAlertmanagerMock_CompareAndSendConfiguration_Call {
	_c.Call.Return(run)
	return _c
}

// CompareAndSendState provides a mock function with given fields: _a0
func (_m *RemoteAlertmanagerMock) CompareAndSendState(_a0 context.Context) error {
	ret := _m.Called(_a0)

	if len(ret) == 0 {
		panic("no return value specified for CompareAndSendState")
	}

	var r0 error
	if rf, ok := ret.Get(0).(func(context.Context) error); ok {
		r0 = rf(_a0)
	} else {
		r0 = ret.Error(0)
	}

	return r0
}

// RemoteAlertmanagerMock_CompareAndSendState_Call is a *mock.Call that shadows Run/Return methods with type explicit version for method 'CompareAndSendState'
type RemoteAlertmanagerMock_CompareAndSendState_Call struct {
	*mock.Call
}

// CompareAndSendState is a helper method to define mock.On call
//   - _a0 context.Context
func (_e *RemoteAlertmanagerMock_Expecter) CompareAndSendState(_a0 interface{}) *RemoteAlertmanagerMock_CompareAndSendState_Call {
	return &RemoteAlertmanagerMock_CompareAndSendState_Call{Call: _e.mock.On("CompareAndSendState", _a0)}
}

func (_c *RemoteAlertmanagerMock_CompareAndSendState_Call) Run(run func(_a0 context.Context)) *RemoteAlertmanagerMock_CompareAndSendState_Call {
	_c.Call.Run(func(args mock.Arguments) {
		run(args[0].(context.Context))
	})
	return _c
}

func (_c *RemoteAlertmanagerMock_CompareAndSendState_Call) Return(_a0 error) *RemoteAlertmanagerMock_CompareAndSendState_Call {
	_c.Call.Return(_a0)
	return _c
}

func (_c *RemoteAlertmanagerMock_CompareAndSendState_Call) RunAndReturn(run func(context.Context) error) *RemoteAlertmanagerMock_CompareAndSendState_Call {
	_c.Call.Return(run)
	return _c
}

// CreateSilence provides a mock function with given fields: _a0, _a1
func (_m *RemoteAlertmanagerMock) CreateSilence(_a0 context.Context, _a1 *v2models.PostableSilence) (string, error) {
	ret := _m.Called(_a0, _a1)

	if len(ret) == 0 {
		panic("no return value specified for CreateSilence")
	}

	var r0 string
	var r1 error
	if rf, ok := ret.Get(0).(func(context.Context, *v2models.PostableSilence) (string, error)); ok {
		return rf(_a0, _a1)
	}
	if rf, ok := ret.Get(0).(func(context.Context, *v2models.PostableSilence) string); ok {
		r0 = rf(_a0, _a1)
	} else {
		r0 = ret.Get(0).(string)
	}

	if rf, ok := ret.Get(1).(func(context.Context, *v2models.PostableSilence) error); ok {
		r1 = rf(_a0, _a1)
	} else {
		r1 = ret.Error(1)
	}

	return r0, r1
}

// RemoteAlertmanagerMock_CreateSilence_Call is a *mock.Call that shadows Run/Return methods with type explicit version for method 'CreateSilence'
type RemoteAlertmanagerMock_CreateSilence_Call struct {
	*mock.Call
}

// CreateSilence is a helper method to define mock.On call
//   - _a0 context.Context
//   - _a1 *v2models.PostableSilence
func (_e *RemoteAlertmanagerMock_Expecter) CreateSilence(_a0 interface{}, _a1 interface{}) *RemoteAlertmanagerMock_CreateSilence_Call {
	return &RemoteAlertmanagerMock_CreateSilence_Call{Call: _e.mock.On("CreateSilence", _a0, _a1)}
}

func (_c *RemoteAlertmanagerMock_CreateSilence_Call) Run(run func(_a0 context.Context, _a1 *v2models.PostableSilence)) *RemoteAlertmanagerMock_CreateSilence_Call {
	_c.Call.Run(func(args mock.Arguments) {
		run(args[0].(context.Context), args[1].(*v2models.PostableSilence))
	})
	return _c
}

func (_c *RemoteAlertmanagerMock_CreateSilence_Call) Return(_a0 string, _a1 error) *RemoteAlertmanagerMock_CreateSilence_Call {
	_c.Call.Return(_a0, _a1)
	return _c
}

func (_c *RemoteAlertmanagerMock_CreateSilence_Call) RunAndReturn(run func(context.Context, *v2models.PostableSilence) (string, error)) *RemoteAlertmanagerMock_CreateSilence_Call {
	_c.Call.Return(run)
	return _c
}

// DeleteSilence provides a mock function with given fields: _a0, _a1
func (_m *RemoteAlertmanagerMock) DeleteSilence(_a0 context.Context, _a1 string) error {
	ret := _m.Called(_a0, _a1)

	if len(ret) == 0 {
		panic("no return value specified for DeleteSilence")
	}

	var r0 error
	if rf, ok := ret.Get(0).(func(context.Context, string) error); ok {
		r0 = rf(_a0, _a1)
	} else {
		r0 = ret.Error(0)
	}

	return r0
}

// RemoteAlertmanagerMock_DeleteSilence_Call is a *mock.Call that shadows Run/Return methods with type explicit version for method 'DeleteSilence'
type RemoteAlertmanagerMock_DeleteSilence_Call struct {
	*mock.Call
}

// DeleteSilence is a helper method to define mock.On call
//   - _a0 context.Context
//   - _a1 string
func (_e *RemoteAlertmanagerMock_Expecter) DeleteSilence(_a0 interface{}, _a1 interface{}) *RemoteAlertmanagerMock_DeleteSilence_Call {
	return &RemoteAlertmanagerMock_DeleteSilence_Call{Call: _e.mock.On("DeleteSilence", _a0, _a1)}
}

func (_c *RemoteAlertmanagerMock_DeleteSilence_Call) Run(run func(_a0 context.Context, _a1 string)) *RemoteAlertmanagerMock_DeleteSilence_Call {
	_c.Call.Run(func(args mock.Arguments) {
		run(args[0].(context.Context), args[1].(string))
	})
	return _c
}

func (_c *RemoteAlertmanagerMock_DeleteSilence_Call) Return(_a0 error) *RemoteAlertmanagerMock_DeleteSilence_Call {
	_c.Call.Return(_a0)
	return _c
}

func (_c *RemoteAlertmanagerMock_DeleteSilence_Call) RunAndReturn(run func(context.Context, string) error) *RemoteAlertmanagerMock_DeleteSilence_Call {
	_c.Call.Return(run)
	return _c
}

// GetAlertGroups provides a mock function with given fields: ctx, active, silenced, inhibited, filter, receiver
func (_m *RemoteAlertmanagerMock) GetAlertGroups(ctx context.Context, active bool, silenced bool, inhibited bool, filter []string, receiver string) (v2models.AlertGroups, error) {
	ret := _m.Called(ctx, active, silenced, inhibited, filter, receiver)

	if len(ret) == 0 {
		panic("no return value specified for GetAlertGroups")
	}

	var r0 v2models.AlertGroups
	var r1 error
	if rf, ok := ret.Get(0).(func(context.Context, bool, bool, bool, []string, string) (v2models.AlertGroups, error)); ok {
		return rf(ctx, active, silenced, inhibited, filter, receiver)
	}
	if rf, ok := ret.Get(0).(func(context.Context, bool, bool, bool, []string, string) v2models.AlertGroups); ok {
		r0 = rf(ctx, active, silenced, inhibited, filter, receiver)
	} else {
		if ret.Get(0) != nil {
			r0 = ret.Get(0).(v2models.AlertGroups)
		}
	}

	if rf, ok := ret.Get(1).(func(context.Context, bool, bool, bool, []string, string) error); ok {
		r1 = rf(ctx, active, silenced, inhibited, filter, receiver)
	} else {
		r1 = ret.Error(1)
	}

	return r0, r1
}

// RemoteAlertmanagerMock_GetAlertGroups_Call is a *mock.Call that shadows Run/Return methods with type explicit version for method 'GetAlertGroups'
type RemoteAlertmanagerMock_GetAlertGroups_Call struct {
	*mock.Call
}

// GetAlertGroups is a helper method to define mock.On call
//   - ctx context.Context
//   - active bool
//   - silenced bool
//   - inhibited bool
//   - filter []string
//   - receiver string
func (_e *RemoteAlertmanagerMock_Expecter) GetAlertGroups(ctx interface{}, active interface{}, silenced interface{}, inhibited interface{}, filter interface{}, receiver interface{}) *RemoteAlertmanagerMock_GetAlertGroups_Call {
	return &RemoteAlertmanagerMock_GetAlertGroups_Call{Call: _e.mock.On("GetAlertGroups", ctx, active, silenced, inhibited, filter, receiver)}
}

func (_c *RemoteAlertmanagerMock_GetAlertGroups_Call) Run(run func(ctx context.Context, active bool, silenced bool, inhibited bool, filter []string, receiver string)) *RemoteAlertmanagerMock_GetAlertGroups_Call {
	_c.Call.Run(func(args mock.Arguments) {
		run(args[0].(context.Context), args[1].(bool), args[2].(bool), args[3].(bool), args[4].([]string), args[5].(string))
	})
	return _c
}

func (_c *RemoteAlertmanagerMock_GetAlertGroups_Call) Return(_a0 v2models.AlertGroups, _a1 error) *RemoteAlertmanagerMock_GetAlertGroups_Call {
	_c.Call.Return(_a0, _a1)
	return _c
}

func (_c *RemoteAlertmanagerMock_GetAlertGroups_Call) RunAndReturn(run func(context.Context, bool, bool, bool, []string, string) (v2models.AlertGroups, error)) *RemoteAlertmanagerMock_GetAlertGroups_Call {
	_c.Call.Return(run)
	return _c
}

// GetAlerts provides a mock function with given fields: ctx, active, silenced, inhibited, filter, receiver
func (_m *RemoteAlertmanagerMock) GetAlerts(ctx context.Context, active bool, silenced bool, inhibited bool, filter []string, receiver string) (v2models.GettableAlerts, error) {
	ret := _m.Called(ctx, active, silenced, inhibited, filter, receiver)

	if len(ret) == 0 {
		panic("no return value specified for GetAlerts")
	}

	var r0 v2models.GettableAlerts
	var r1 error
	if rf, ok := ret.Get(0).(func(context.Context, bool, bool, bool, []string, string) (v2models.GettableAlerts, error)); ok {
		return rf(ctx, active, silenced, inhibited, filter, receiver)
	}
	if rf, ok := ret.Get(0).(func(context.Context, bool, bool, bool, []string, string) v2models.GettableAlerts); ok {
		r0 = rf(ctx, active, silenced, inhibited, filter, receiver)
	} else {
		if ret.Get(0) != nil {
			r0 = ret.Get(0).(v2models.GettableAlerts)
		}
	}

	if rf, ok := ret.Get(1).(func(context.Context, bool, bool, bool, []string, string) error); ok {
		r1 = rf(ctx, active, silenced, inhibited, filter, receiver)
	} else {
		r1 = ret.Error(1)
	}

	return r0, r1
}

// RemoteAlertmanagerMock_GetAlerts_Call is a *mock.Call that shadows Run/Return methods with type explicit version for method 'GetAlerts'
type RemoteAlertmanagerMock_GetAlerts_Call struct {
	*mock.Call
}

// GetAlerts is a helper method to define mock.On call
//   - ctx context.Context
//   - active bool
//   - silenced bool
//   - inhibited bool
//   - filter []string
//   - receiver string
func (_e *RemoteAlertmanagerMock_Expecter) GetAlerts(ctx interface{}, active interface{}, silenced interface{}, inhibited interface{}, filter interface{}, receiver interface{}) *RemoteAlertmanagerMock_GetAlerts_Call {
	return &RemoteAlertmanagerMock_GetAlerts_Call{Call: _e.mock.On("GetAlerts", ctx, active, silenced, inhibited, filter, receiver)}
}

func (_c *RemoteAlertmanagerMock_GetAlerts_Call) Run(run func(ctx context.Context, active bool, silenced bool, inhibited bool, filter []string, receiver string)) *RemoteAlertmanagerMock_GetAlerts_Call {
	_c.Call.Run(func(args mock.Arguments) {
		run(args[0].(context.Context), args[1].(bool), args[2].(bool), args[3].(bool), args[4].([]string), args[5].(string))
	})
	return _c
}

func (_c *RemoteAlertmanagerMock_GetAlerts_Call) Return(_a0 v2models.GettableAlerts, _a1 error) *RemoteAlertmanagerMock_GetAlerts_Call {
	_c.Call.Return(_a0, _a1)
	return _c
}

func (_c *RemoteAlertmanagerMock_GetAlerts_Call) RunAndReturn(run func(context.Context, bool, bool, bool, []string, string) (v2models.GettableAlerts, error)) *RemoteAlertmanagerMock_GetAlerts_Call {
	_c.Call.Return(run)
	return _c
}

// GetReceivers provides a mock function with given fields: ctx
func (_m *RemoteAlertmanagerMock) GetReceivers(ctx context.Context) ([]v2models.Receiver, error) {
	ret := _m.Called(ctx)

	if len(ret) == 0 {
		panic("no return value specified for GetReceivers")
	}

	var r0 []v2models.Receiver
	var r1 error
	if rf, ok := ret.Get(0).(func(context.Context) ([]v2models.Receiver, error)); ok {
		return rf(ctx)
	}
	if rf, ok := ret.Get(0).(func(context.Context) []v2models.Receiver); ok {
		r0 = rf(ctx)
	} else {
		if ret.Get(0) != nil {
			r0 = ret.Get(0).([]v2models.Receiver)
		}
	}

	if rf, ok := ret.Get(1).(func(context.Context) error); ok {
		r1 = rf(ctx)
	} else {
		r1 = ret.Error(1)
	}

	return r0, r1
}

// RemoteAlertmanagerMock_GetReceivers_Call is a *mock.Call that shadows Run/Return methods with type explicit version for method 'GetReceivers'
type RemoteAlertmanagerMock_GetReceivers_Call struct {
	*mock.Call
}

// GetReceivers is a helper method to define mock.On call
//   - ctx context.Context
func (_e *RemoteAlertmanagerMock_Expecter) GetReceivers(ctx interface{}) *RemoteAlertmanagerMock_GetReceivers_Call {
	return &RemoteAlertmanagerMock_GetReceivers_Call{Call: _e.mock.On("GetReceivers", ctx)}
}

func (_c *RemoteAlertmanagerMock_GetReceivers_Call) Run(run func(ctx context.Context)) *RemoteAlertmanagerMock_GetReceivers_Call {
	_c.Call.Run(func(args mock.Arguments) {
		run(args[0].(context.Context))
	})
	return _c
}

func (_c *RemoteAlertmanagerMock_GetReceivers_Call) Return(_a0 []v2models.Receiver, _a1 error) *RemoteAlertmanagerMock_GetReceivers_Call {
	_c.Call.Return(_a0, _a1)
	return _c
}

func (_c *RemoteAlertmanagerMock_GetReceivers_Call) RunAndReturn(run func(context.Context) ([]v2models.Receiver, error)) *RemoteAlertmanagerMock_GetReceivers_Call {
	_c.Call.Return(run)
	return _c
}

// GetSilence provides a mock function with given fields: _a0, _a1
func (_m *RemoteAlertmanagerMock) GetSilence(_a0 context.Context, _a1 string) (v2models.GettableSilence, error) {
	ret := _m.Called(_a0, _a1)

	if len(ret) == 0 {
		panic("no return value specified for GetSilence")
	}

	var r0 v2models.GettableSilence
	var r1 error
	if rf, ok := ret.Get(0).(func(context.Context, string) (v2models.GettableSilence, error)); ok {
		return rf(_a0, _a1)
	}
	if rf, ok := ret.Get(0).(func(context.Context, string) v2models.GettableSilence); ok {
		r0 = rf(_a0, _a1)
	} else {
		r0 = ret.Get(0).(v2models.GettableSilence)
	}

	if rf, ok := ret.Get(1).(func(context.Context, string) error); ok {
		r1 = rf(_a0, _a1)
	} else {
		r1 = ret.Error(1)
	}

	return r0, r1
}

// RemoteAlertmanagerMock_GetSilence_Call is a *mock.Call that shadows Run/Return methods with type explicit version for method 'GetSilence'
type RemoteAlertmanagerMock_GetSilence_Call struct {
	*mock.Call
}

// GetSilence is a helper method to define mock.On call
//   - _a0 context.Context
//   - _a1 string
func (_e *RemoteAlertmanagerMock_Expecter) GetSilence(_a0 interface{}, _a1 interface{}) *RemoteAlertmanagerMock_GetSilence_Call {
	return &RemoteAlertmanagerMock_GetSilence_Call{Call: _e.mock.On("GetSilence", _a0, _a1)}
}

func (_c *RemoteAlertmanagerMock_GetSilence_Call) Run(run func(_a0 context.Context, _a1 string)) *RemoteAlertmanagerMock_GetSilence_Call {
	_c.Call.Run(func(args mock.Arguments) {
		run(args[0].(context.Context), args[1].(string))
	})
	return _c
}

func (_c *RemoteAlertmanagerMock_GetSilence_Call) Return(_a0 v2models.GettableSilence, _a1 error) *RemoteAlertmanagerMock_GetSilence_Call {
	_c.Call.Return(_a0, _a1)
	return _c
}

func (_c *RemoteAlertmanagerMock_GetSilence_Call) RunAndReturn(run func(context.Context, string) (v2models.GettableSilence, error)) *RemoteAlertmanagerMock_GetSilence_Call {
	_c.Call.Return(run)
	return _c
}

// GetStatus provides a mock function with given fields: _a0
func (_m *RemoteAlertmanagerMock) GetStatus(_a0 context.Context) (definitions.GettableStatus, error) {
	ret := _m.Called(_a0)
<<<<<<< HEAD

	if len(ret) == 0 {
		panic("no return value specified for GetStatus")
	}
=======
>>>>>>> 601485c7

	if len(ret) == 0 {
		panic("no return value specified for GetStatus")
	}

	var r0 definitions.GettableStatus
	var r1 error
	if rf, ok := ret.Get(0).(func(context.Context) (definitions.GettableStatus, error)); ok {
		return rf(_a0)
	}
	if rf, ok := ret.Get(0).(func(context.Context) definitions.GettableStatus); ok {
		r0 = rf(_a0)
	} else {
		r0 = ret.Get(0).(definitions.GettableStatus)
	}

	if rf, ok := ret.Get(1).(func(context.Context) error); ok {
		r1 = rf(_a0)
	} else {
		r1 = ret.Error(1)
	}

	return r0, r1
}

// RemoteAlertmanagerMock_GetStatus_Call is a *mock.Call that shadows Run/Return methods with type explicit version for method 'GetStatus'
type RemoteAlertmanagerMock_GetStatus_Call struct {
	*mock.Call
}

// GetStatus is a helper method to define mock.On call
//   - _a0 context.Context
func (_e *RemoteAlertmanagerMock_Expecter) GetStatus(_a0 interface{}) *RemoteAlertmanagerMock_GetStatus_Call {
	return &RemoteAlertmanagerMock_GetStatus_Call{Call: _e.mock.On("GetStatus", _a0)}
}

func (_c *RemoteAlertmanagerMock_GetStatus_Call) Run(run func(_a0 context.Context)) *RemoteAlertmanagerMock_GetStatus_Call {
	_c.Call.Run(func(args mock.Arguments) {
		run(args[0].(context.Context))
	})
	return _c
}

func (_c *RemoteAlertmanagerMock_GetStatus_Call) Return(_a0 definitions.GettableStatus, _a1 error) *RemoteAlertmanagerMock_GetStatus_Call {
	_c.Call.Return(_a0, _a1)
	return _c
}

func (_c *RemoteAlertmanagerMock_GetStatus_Call) RunAndReturn(run func(context.Context) (definitions.GettableStatus, error)) *RemoteAlertmanagerMock_GetStatus_Call {
	_c.Call.Return(run)
	return _c
}

// ListSilences provides a mock function with given fields: _a0, _a1
func (_m *RemoteAlertmanagerMock) ListSilences(_a0 context.Context, _a1 []string) (v2models.GettableSilences, error) {
	ret := _m.Called(_a0, _a1)

	if len(ret) == 0 {
		panic("no return value specified for ListSilences")
	}

	var r0 v2models.GettableSilences
	var r1 error
	if rf, ok := ret.Get(0).(func(context.Context, []string) (v2models.GettableSilences, error)); ok {
		return rf(_a0, _a1)
	}
	if rf, ok := ret.Get(0).(func(context.Context, []string) v2models.GettableSilences); ok {
		r0 = rf(_a0, _a1)
	} else {
		if ret.Get(0) != nil {
			r0 = ret.Get(0).(v2models.GettableSilences)
		}
	}

	if rf, ok := ret.Get(1).(func(context.Context, []string) error); ok {
		r1 = rf(_a0, _a1)
	} else {
		r1 = ret.Error(1)
	}

	return r0, r1
}

// RemoteAlertmanagerMock_ListSilences_Call is a *mock.Call that shadows Run/Return methods with type explicit version for method 'ListSilences'
type RemoteAlertmanagerMock_ListSilences_Call struct {
	*mock.Call
}

// ListSilences is a helper method to define mock.On call
//   - _a0 context.Context
//   - _a1 []string
func (_e *RemoteAlertmanagerMock_Expecter) ListSilences(_a0 interface{}, _a1 interface{}) *RemoteAlertmanagerMock_ListSilences_Call {
	return &RemoteAlertmanagerMock_ListSilences_Call{Call: _e.mock.On("ListSilences", _a0, _a1)}
}

func (_c *RemoteAlertmanagerMock_ListSilences_Call) Run(run func(_a0 context.Context, _a1 []string)) *RemoteAlertmanagerMock_ListSilences_Call {
	_c.Call.Run(func(args mock.Arguments) {
		run(args[0].(context.Context), args[1].([]string))
	})
	return _c
}

func (_c *RemoteAlertmanagerMock_ListSilences_Call) Return(_a0 v2models.GettableSilences, _a1 error) *RemoteAlertmanagerMock_ListSilences_Call {
	_c.Call.Return(_a0, _a1)
	return _c
}

func (_c *RemoteAlertmanagerMock_ListSilences_Call) RunAndReturn(run func(context.Context, []string) (v2models.GettableSilences, error)) *RemoteAlertmanagerMock_ListSilences_Call {
	_c.Call.Return(run)
	return _c
}

// PutAlerts provides a mock function with given fields: _a0, _a1
func (_m *RemoteAlertmanagerMock) PutAlerts(_a0 context.Context, _a1 definitions.PostableAlerts) error {
	ret := _m.Called(_a0, _a1)

	if len(ret) == 0 {
		panic("no return value specified for PutAlerts")
	}

	var r0 error
	if rf, ok := ret.Get(0).(func(context.Context, definitions.PostableAlerts) error); ok {
		r0 = rf(_a0, _a1)
	} else {
		r0 = ret.Error(0)
	}

	return r0
}

// RemoteAlertmanagerMock_PutAlerts_Call is a *mock.Call that shadows Run/Return methods with type explicit version for method 'PutAlerts'
type RemoteAlertmanagerMock_PutAlerts_Call struct {
	*mock.Call
}

// PutAlerts is a helper method to define mock.On call
//   - _a0 context.Context
//   - _a1 definitions.PostableAlerts
func (_e *RemoteAlertmanagerMock_Expecter) PutAlerts(_a0 interface{}, _a1 interface{}) *RemoteAlertmanagerMock_PutAlerts_Call {
	return &RemoteAlertmanagerMock_PutAlerts_Call{Call: _e.mock.On("PutAlerts", _a0, _a1)}
}

func (_c *RemoteAlertmanagerMock_PutAlerts_Call) Run(run func(_a0 context.Context, _a1 definitions.PostableAlerts)) *RemoteAlertmanagerMock_PutAlerts_Call {
	_c.Call.Run(func(args mock.Arguments) {
		run(args[0].(context.Context), args[1].(definitions.PostableAlerts))
	})
	return _c
}

func (_c *RemoteAlertmanagerMock_PutAlerts_Call) Return(_a0 error) *RemoteAlertmanagerMock_PutAlerts_Call {
	_c.Call.Return(_a0)
	return _c
}

func (_c *RemoteAlertmanagerMock_PutAlerts_Call) RunAndReturn(run func(context.Context, definitions.PostableAlerts) error) *RemoteAlertmanagerMock_PutAlerts_Call {
	_c.Call.Return(run)
	return _c
}

// Ready provides a mock function with given fields:
func (_m *RemoteAlertmanagerMock) Ready() bool {
	ret := _m.Called()

	if len(ret) == 0 {
		panic("no return value specified for Ready")
	}

	var r0 bool
	if rf, ok := ret.Get(0).(func() bool); ok {
		r0 = rf()
	} else {
		r0 = ret.Get(0).(bool)
	}

	return r0
}

// RemoteAlertmanagerMock_Ready_Call is a *mock.Call that shadows Run/Return methods with type explicit version for method 'Ready'
type RemoteAlertmanagerMock_Ready_Call struct {
	*mock.Call
}

// Ready is a helper method to define mock.On call
func (_e *RemoteAlertmanagerMock_Expecter) Ready() *RemoteAlertmanagerMock_Ready_Call {
	return &RemoteAlertmanagerMock_Ready_Call{Call: _e.mock.On("Ready")}
}

func (_c *RemoteAlertmanagerMock_Ready_Call) Run(run func()) *RemoteAlertmanagerMock_Ready_Call {
	_c.Call.Run(func(args mock.Arguments) {
		run()
	})
	return _c
}

func (_c *RemoteAlertmanagerMock_Ready_Call) Return(_a0 bool) *RemoteAlertmanagerMock_Ready_Call {
	_c.Call.Return(_a0)
	return _c
}

func (_c *RemoteAlertmanagerMock_Ready_Call) RunAndReturn(run func() bool) *RemoteAlertmanagerMock_Ready_Call {
	_c.Call.Return(run)
	return _c
}

// SaveAndApplyConfig provides a mock function with given fields: ctx, config
func (_m *RemoteAlertmanagerMock) SaveAndApplyConfig(ctx context.Context, config *definitions.PostableUserConfig) error {
	ret := _m.Called(ctx, config)

	if len(ret) == 0 {
		panic("no return value specified for SaveAndApplyConfig")
	}

	var r0 error
	if rf, ok := ret.Get(0).(func(context.Context, *definitions.PostableUserConfig) error); ok {
		r0 = rf(ctx, config)
	} else {
		r0 = ret.Error(0)
	}

	return r0
}

// RemoteAlertmanagerMock_SaveAndApplyConfig_Call is a *mock.Call that shadows Run/Return methods with type explicit version for method 'SaveAndApplyConfig'
type RemoteAlertmanagerMock_SaveAndApplyConfig_Call struct {
	*mock.Call
}

// SaveAndApplyConfig is a helper method to define mock.On call
//   - ctx context.Context
//   - config *definitions.PostableUserConfig
func (_e *RemoteAlertmanagerMock_Expecter) SaveAndApplyConfig(ctx interface{}, config interface{}) *RemoteAlertmanagerMock_SaveAndApplyConfig_Call {
	return &RemoteAlertmanagerMock_SaveAndApplyConfig_Call{Call: _e.mock.On("SaveAndApplyConfig", ctx, config)}
}

func (_c *RemoteAlertmanagerMock_SaveAndApplyConfig_Call) Run(run func(ctx context.Context, config *definitions.PostableUserConfig)) *RemoteAlertmanagerMock_SaveAndApplyConfig_Call {
	_c.Call.Run(func(args mock.Arguments) {
		run(args[0].(context.Context), args[1].(*definitions.PostableUserConfig))
	})
	return _c
}

func (_c *RemoteAlertmanagerMock_SaveAndApplyConfig_Call) Return(_a0 error) *RemoteAlertmanagerMock_SaveAndApplyConfig_Call {
	_c.Call.Return(_a0)
	return _c
}

func (_c *RemoteAlertmanagerMock_SaveAndApplyConfig_Call) RunAndReturn(run func(context.Context, *definitions.PostableUserConfig) error) *RemoteAlertmanagerMock_SaveAndApplyConfig_Call {
	_c.Call.Return(run)
	return _c
}

// SaveAndApplyDefaultConfig provides a mock function with given fields: ctx
func (_m *RemoteAlertmanagerMock) SaveAndApplyDefaultConfig(ctx context.Context) error {
	ret := _m.Called(ctx)

	if len(ret) == 0 {
		panic("no return value specified for SaveAndApplyDefaultConfig")
	}

	var r0 error
	if rf, ok := ret.Get(0).(func(context.Context) error); ok {
		r0 = rf(ctx)
	} else {
		r0 = ret.Error(0)
	}

	return r0
}

// RemoteAlertmanagerMock_SaveAndApplyDefaultConfig_Call is a *mock.Call that shadows Run/Return methods with type explicit version for method 'SaveAndApplyDefaultConfig'
type RemoteAlertmanagerMock_SaveAndApplyDefaultConfig_Call struct {
	*mock.Call
}

// SaveAndApplyDefaultConfig is a helper method to define mock.On call
//   - ctx context.Context
func (_e *RemoteAlertmanagerMock_Expecter) SaveAndApplyDefaultConfig(ctx interface{}) *RemoteAlertmanagerMock_SaveAndApplyDefaultConfig_Call {
	return &RemoteAlertmanagerMock_SaveAndApplyDefaultConfig_Call{Call: _e.mock.On("SaveAndApplyDefaultConfig", ctx)}
}

func (_c *RemoteAlertmanagerMock_SaveAndApplyDefaultConfig_Call) Run(run func(ctx context.Context)) *RemoteAlertmanagerMock_SaveAndApplyDefaultConfig_Call {
	_c.Call.Run(func(args mock.Arguments) {
		run(args[0].(context.Context))
	})
	return _c
}

func (_c *RemoteAlertmanagerMock_SaveAndApplyDefaultConfig_Call) Return(_a0 error) *RemoteAlertmanagerMock_SaveAndApplyDefaultConfig_Call {
	_c.Call.Return(_a0)
	return _c
}

func (_c *RemoteAlertmanagerMock_SaveAndApplyDefaultConfig_Call) RunAndReturn(run func(context.Context) error) *RemoteAlertmanagerMock_SaveAndApplyDefaultConfig_Call {
	_c.Call.Return(run)
	return _c
}

// SilenceState provides a mock function with given fields: _a0
func (_m *RemoteAlertmanagerMock) SilenceState(_a0 context.Context) (notify.SilenceState, error) {
	ret := _m.Called(_a0)

	var r0 notify.SilenceState
	var r1 error
	if rf, ok := ret.Get(0).(func(context.Context) (notify.SilenceState, error)); ok {
		return rf(_a0)
	}
	if rf, ok := ret.Get(0).(func(context.Context) notify.SilenceState); ok {
		r0 = rf(_a0)
	} else {
		if ret.Get(0) != nil {
			r0 = ret.Get(0).(notify.SilenceState)
		}
	}

	if rf, ok := ret.Get(1).(func(context.Context) error); ok {
		r1 = rf(_a0)
	} else {
		r1 = ret.Error(1)
	}

	return r0, r1
}

// RemoteAlertmanagerMock_SilenceState_Call is a *mock.Call that shadows Run/Return methods with type explicit version for method 'SilenceState'
type RemoteAlertmanagerMock_SilenceState_Call struct {
	*mock.Call
}

// SilenceState is a helper method to define mock.On call
//   - _a0 context.Context
func (_e *RemoteAlertmanagerMock_Expecter) SilenceState(_a0 interface{}) *RemoteAlertmanagerMock_SilenceState_Call {
	return &RemoteAlertmanagerMock_SilenceState_Call{Call: _e.mock.On("SilenceState", _a0)}
}

func (_c *RemoteAlertmanagerMock_SilenceState_Call) Run(run func(_a0 context.Context)) *RemoteAlertmanagerMock_SilenceState_Call {
	_c.Call.Run(func(args mock.Arguments) {
		run(args[0].(context.Context))
	})
	return _c
}

func (_c *RemoteAlertmanagerMock_SilenceState_Call) Return(_a0 notify.SilenceState, _a1 error) *RemoteAlertmanagerMock_SilenceState_Call {
	_c.Call.Return(_a0, _a1)
	return _c
}

func (_c *RemoteAlertmanagerMock_SilenceState_Call) RunAndReturn(run func(context.Context) (notify.SilenceState, error)) *RemoteAlertmanagerMock_SilenceState_Call {
	_c.Call.Return(run)
	return _c
}

// StopAndWait provides a mock function with given fields:
func (_m *RemoteAlertmanagerMock) StopAndWait() {
	_m.Called()
}

// RemoteAlertmanagerMock_StopAndWait_Call is a *mock.Call that shadows Run/Return methods with type explicit version for method 'StopAndWait'
type RemoteAlertmanagerMock_StopAndWait_Call struct {
	*mock.Call
}

// StopAndWait is a helper method to define mock.On call
func (_e *RemoteAlertmanagerMock_Expecter) StopAndWait() *RemoteAlertmanagerMock_StopAndWait_Call {
	return &RemoteAlertmanagerMock_StopAndWait_Call{Call: _e.mock.On("StopAndWait")}
}

func (_c *RemoteAlertmanagerMock_StopAndWait_Call) Run(run func()) *RemoteAlertmanagerMock_StopAndWait_Call {
	_c.Call.Run(func(args mock.Arguments) {
		run()
	})
	return _c
}

func (_c *RemoteAlertmanagerMock_StopAndWait_Call) Return() *RemoteAlertmanagerMock_StopAndWait_Call {
	_c.Call.Return()
	return _c
}

func (_c *RemoteAlertmanagerMock_StopAndWait_Call) RunAndReturn(run func()) *RemoteAlertmanagerMock_StopAndWait_Call {
	_c.Call.Return(run)
	return _c
}

// TestReceivers provides a mock function with given fields: ctx, c
func (_m *RemoteAlertmanagerMock) TestReceivers(ctx context.Context, c definitions.TestReceiversConfigBodyParams) (*notifier.TestReceiversResult, error) {
	ret := _m.Called(ctx, c)

	if len(ret) == 0 {
		panic("no return value specified for TestReceivers")
	}

	var r0 *notifier.TestReceiversResult
	var r1 error
	if rf, ok := ret.Get(0).(func(context.Context, definitions.TestReceiversConfigBodyParams) (*notifier.TestReceiversResult, error)); ok {
		return rf(ctx, c)
	}
	if rf, ok := ret.Get(0).(func(context.Context, definitions.TestReceiversConfigBodyParams) *notifier.TestReceiversResult); ok {
		r0 = rf(ctx, c)
	} else {
		if ret.Get(0) != nil {
			r0 = ret.Get(0).(*notifier.TestReceiversResult)
		}
	}

	if rf, ok := ret.Get(1).(func(context.Context, definitions.TestReceiversConfigBodyParams) error); ok {
		r1 = rf(ctx, c)
	} else {
		r1 = ret.Error(1)
	}

	return r0, r1
}

// RemoteAlertmanagerMock_TestReceivers_Call is a *mock.Call that shadows Run/Return methods with type explicit version for method 'TestReceivers'
type RemoteAlertmanagerMock_TestReceivers_Call struct {
	*mock.Call
}

// TestReceivers is a helper method to define mock.On call
//   - ctx context.Context
//   - c definitions.TestReceiversConfigBodyParams
func (_e *RemoteAlertmanagerMock_Expecter) TestReceivers(ctx interface{}, c interface{}) *RemoteAlertmanagerMock_TestReceivers_Call {
	return &RemoteAlertmanagerMock_TestReceivers_Call{Call: _e.mock.On("TestReceivers", ctx, c)}
}

func (_c *RemoteAlertmanagerMock_TestReceivers_Call) Run(run func(ctx context.Context, c definitions.TestReceiversConfigBodyParams)) *RemoteAlertmanagerMock_TestReceivers_Call {
	_c.Call.Run(func(args mock.Arguments) {
		run(args[0].(context.Context), args[1].(definitions.TestReceiversConfigBodyParams))
	})
	return _c
}

func (_c *RemoteAlertmanagerMock_TestReceivers_Call) Return(_a0 *notifier.TestReceiversResult, _a1 error) *RemoteAlertmanagerMock_TestReceivers_Call {
	_c.Call.Return(_a0, _a1)
	return _c
}

func (_c *RemoteAlertmanagerMock_TestReceivers_Call) RunAndReturn(run func(context.Context, definitions.TestReceiversConfigBodyParams) (*notifier.TestReceiversResult, error)) *RemoteAlertmanagerMock_TestReceivers_Call {
	_c.Call.Return(run)
	return _c
}

// TestTemplate provides a mock function with given fields: ctx, c
func (_m *RemoteAlertmanagerMock) TestTemplate(ctx context.Context, c definitions.TestTemplatesConfigBodyParams) (*notify.TestTemplatesResults, error) {
	ret := _m.Called(ctx, c)

	if len(ret) == 0 {
		panic("no return value specified for TestTemplate")
	}

	var r0 *notify.TestTemplatesResults
	var r1 error
	if rf, ok := ret.Get(0).(func(context.Context, definitions.TestTemplatesConfigBodyParams) (*notify.TestTemplatesResults, error)); ok {
		return rf(ctx, c)
	}
	if rf, ok := ret.Get(0).(func(context.Context, definitions.TestTemplatesConfigBodyParams) *notify.TestTemplatesResults); ok {
		r0 = rf(ctx, c)
	} else {
		if ret.Get(0) != nil {
			r0 = ret.Get(0).(*notify.TestTemplatesResults)
		}
	}

	if rf, ok := ret.Get(1).(func(context.Context, definitions.TestTemplatesConfigBodyParams) error); ok {
		r1 = rf(ctx, c)
	} else {
		r1 = ret.Error(1)
	}

	return r0, r1
}

// RemoteAlertmanagerMock_TestTemplate_Call is a *mock.Call that shadows Run/Return methods with type explicit version for method 'TestTemplate'
type RemoteAlertmanagerMock_TestTemplate_Call struct {
	*mock.Call
}

// TestTemplate is a helper method to define mock.On call
//   - ctx context.Context
//   - c definitions.TestTemplatesConfigBodyParams
func (_e *RemoteAlertmanagerMock_Expecter) TestTemplate(ctx interface{}, c interface{}) *RemoteAlertmanagerMock_TestTemplate_Call {
	return &RemoteAlertmanagerMock_TestTemplate_Call{Call: _e.mock.On("TestTemplate", ctx, c)}
}

func (_c *RemoteAlertmanagerMock_TestTemplate_Call) Run(run func(ctx context.Context, c definitions.TestTemplatesConfigBodyParams)) *RemoteAlertmanagerMock_TestTemplate_Call {
	_c.Call.Run(func(args mock.Arguments) {
		run(args[0].(context.Context), args[1].(definitions.TestTemplatesConfigBodyParams))
	})
	return _c
}

func (_c *RemoteAlertmanagerMock_TestTemplate_Call) Return(_a0 *notify.TestTemplatesResults, _a1 error) *RemoteAlertmanagerMock_TestTemplate_Call {
	_c.Call.Return(_a0, _a1)
	return _c
}

func (_c *RemoteAlertmanagerMock_TestTemplate_Call) RunAndReturn(run func(context.Context, definitions.TestTemplatesConfigBodyParams) (*notify.TestTemplatesResults, error)) *RemoteAlertmanagerMock_TestTemplate_Call {
	_c.Call.Return(run)
	return _c
}

// NewRemoteAlertmanagerMock creates a new instance of RemoteAlertmanagerMock. It also registers a testing interface on the mock and a cleanup function to assert the mocks expectations.
// The first argument is typically a *testing.T value.
func NewRemoteAlertmanagerMock(t interface {
	mock.TestingT
	Cleanup(func())
}) *RemoteAlertmanagerMock {
	mock := &RemoteAlertmanagerMock{}
	mock.Mock.Test(t)

	t.Cleanup(func() { mock.AssertExpectations(t) })

	return mock
}<|MERGE_RESOLUTION|>--- conflicted
+++ resolved
@@ -518,13 +518,6 @@
 // GetStatus provides a mock function with given fields: _a0
 func (_m *RemoteAlertmanagerMock) GetStatus(_a0 context.Context) (definitions.GettableStatus, error) {
 	ret := _m.Called(_a0)
-<<<<<<< HEAD
-
-	if len(ret) == 0 {
-		panic("no return value specified for GetStatus")
-	}
-=======
->>>>>>> 601485c7
 
 	if len(ret) == 0 {
 		panic("no return value specified for GetStatus")
@@ -825,6 +818,10 @@
 // SilenceState provides a mock function with given fields: _a0
 func (_m *RemoteAlertmanagerMock) SilenceState(_a0 context.Context) (notify.SilenceState, error) {
 	ret := _m.Called(_a0)
+
+	if len(ret) == 0 {
+		panic("no return value specified for SilenceState")
+	}
 
 	var r0 notify.SilenceState
 	var r1 error
