define([
  'angular',
  'underscore',
  'config',
  './graphite/graphiteDatasource',
  './influxdb/influxdbDatasource',
  './opentsdb/opentsdbDatasource',
],
function (angular, _, config) {
  'use strict';

  var module = angular.module('kibana.services');

<<<<<<< HEAD
  module.service('datasourceSrv', function($q, $http, GraphiteDatasource, InfluxDatasource) {

    this.init = function() {
      var defaultDatasource = _.findWhere(_.values(config.datasources), { default: true });
=======
  module.service('datasourceSrv', function($q, filterSrv, $http, GraphiteDatasource, InfluxDatasource, OpenTSDBDatasource) {

    this.init = function() {
      var defaultDatasource = _.findWhere(_.values(config.datasources), { default: true } );
>>>>>>> 30b62e17
      this.default = this.datasourceFactory(defaultDatasource);
    };

    this.datasourceFactory = function(ds) {
      switch(ds.type) {
      case 'graphite':
        return new GraphiteDatasource(ds);
      case 'influxdb':
        return new InfluxDatasource(ds);
      case 'opentsdb':
        return new OpenTSDBDatasource(ds);
      }
    };

    this.get = function(name) {
      if (!name) { return this.default; }

      var ds = config.datasources[name];
      if (!ds) {
        return null;
      }

      return this.datasourceFactory(ds);
    };

    this.listOptions = function() {
      return _.map(config.datasources, function(value, key) {
        return {
          name: value.default ? key + ' (default)' : key,
          value: value.default ? null : key
        };
      });
    };

    this.init();
  });
});<|MERGE_RESOLUTION|>--- conflicted
+++ resolved
@@ -11,17 +11,10 @@
 
   var module = angular.module('kibana.services');
 
-<<<<<<< HEAD
-  module.service('datasourceSrv', function($q, $http, GraphiteDatasource, InfluxDatasource) {
+  module.service('datasourceSrv', function($q, filterSrv, $http, GraphiteDatasource, InfluxDatasource, OpenTSDBDatasource) {
 
     this.init = function() {
       var defaultDatasource = _.findWhere(_.values(config.datasources), { default: true });
-=======
-  module.service('datasourceSrv', function($q, filterSrv, $http, GraphiteDatasource, InfluxDatasource, OpenTSDBDatasource) {
-
-    this.init = function() {
-      var defaultDatasource = _.findWhere(_.values(config.datasources), { default: true } );
->>>>>>> 30b62e17
       this.default = this.datasourceFactory(defaultDatasource);
     };
 
