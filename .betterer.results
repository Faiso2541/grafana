--- conflicted
+++ resolved
@@ -2437,21 +2437,7 @@
       [0, 0, 0, "Unexpected any. Specify a different type.", "1"]
     ],
     "public/app/features/dashboard-scene/utils/DashboardModelCompatibilityWrapper.ts:5381": [
-<<<<<<< HEAD
-<<<<<<< HEAD
-      [0, 0, 0, "Do not use any type assertions.", "0"],
-      [0, 0, 0, "Do not use any type assertions.", "1"]
-||||||| eb8dfe7933d
-      [0, 0, 0, "Do not use any type assertions.", "0"],
-      [0, 0, 0, "Do not use any type assertions.", "1"],
-      [0, 0, 0, "Do not use any type assertions.", "2"],
-      [0, 0, 0, "Do not use any type assertions.", "3"]
-=======
-      [0, 0, 0, "Do not use any type assertions.", "0"]
->>>>>>> 6073626683dd3e9f437a533ef55fd79baaceb982
-=======
-      [0, 0, 0, "Do not use any type assertions.", "0"]
->>>>>>> 60711c0e
+      [0, 0, 0, "Do not use any type assertions.", "0"]
     ],
     "public/app/features/dashboard-scene/utils/test-utils.ts:5381": [
       [0, 0, 0, "Do not use any type assertions.", "0"],
