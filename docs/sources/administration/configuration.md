--- conflicted
+++ resolved
@@ -14,7 +14,7 @@
 
 ## Configuration file location
 
-The default settings for a Grafana instance are stored in the `$WORKING_DIR/conf/defaults.ini` file. _Do not_ change the location in this file. 
+The default settings for a Grafana instance are stored in the `$WORKING_DIR/conf/defaults.ini` file. _Do not_ change the location in this file.
 
 Depending on your OS, your custom configuration file is either the `$WORKING_DIR/conf/defaults.ini` file or the `/usr/local/etc/grafana/grafana.ini` file. The custom configuration file path can be overridden using the `--config` parameter.
 
@@ -468,11 +468,7 @@
 
 ### application_insights_endpoint_url
 
-<<<<<<< HEAD
-    	Optionally, use this option to override the default endpoint address for Application Insights data collecting. For details,  refer to the [Azure documentation](https://docs.microsoft.com/en-us/azure/azure-monitor/app/custom-endpoints?tabs=js).
-=======
     	Optionally, use this option to override the default endpoint address for Application Insights data collecting. For details, refer to the [Azure documentation](https://docs.microsoft.com/en-us/azure/azure-monitor/app/custom-endpoints?tabs=js).
->>>>>>> 0db6ba9d
 
 <hr />
 
