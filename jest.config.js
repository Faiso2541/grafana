// We set this specifically for 2 reasons.
// 1. It makes sense for both CI tests and local tests to behave the same so issues are found earlier
// 2. Any wrong timezone handling could be hidden if we use UTC/GMT local time (which would happen in CI).
process.env.TZ = 'Pacific/Easter'; // UTC-06:00 or UTC-05:00 depending on daylight savings

const esModules = [
  '@glideapps/glide-data-grid',
  'ol',
  'd3',
  'd3-color',
  'd3-interpolate',
  'delaunator',
  'internmap',
  'robust-predicates',
  'leven',
  'nanoid',
  'monaco-promql',
  '@kusto/monaco-kusto',
  'monaco-editor',
  'lodash-es',
  '@msagl',
<<<<<<< HEAD
=======
  'vscode-languageserver-types',
>>>>>>> 2ecc1bb6
].join('|');

module.exports = {
  verbose: false,
  testEnvironment: 'jsdom',
  transform: {
    '^.+\\.(ts|tsx|js|jsx)$': [require.resolve('ts-jest'), { isolatedModules: true }],
  },
  transformIgnorePatterns: [
    `/node_modules/(?!${esModules})`, // exclude es modules to prevent TS complaining
  ],
  moduleDirectories: ['public', 'node_modules'],
  roots: ['<rootDir>/public/app', '<rootDir>/public/test', '<rootDir>/packages', '<rootDir>/scripts/tests'],
  testRegex: '(\\.|/)(test)\\.(jsx?|tsx?)$',
  moduleFileExtensions: ['ts', 'tsx', 'js', 'jsx', 'json'],
  setupFiles: ['jest-canvas-mock', './public/test/jest-setup.ts'],
  testTimeout: 30000,
  resolver: `<rootDir>/public/test/jest-resolver.js`,
  setupFilesAfterEnv: ['./public/test/setupTests.ts'],
  globals: {
    __webpack_public_path__: '', // empty string
  },
  moduleNameMapper: {
    '\\.svg': '<rootDir>/public/test/mocks/svg.ts',
    '\\.css': '<rootDir>/public/test/mocks/style.ts',
    'react-inlinesvg': '<rootDir>/public/test/mocks/react-inlinesvg.tsx',
    // resolve directly as monaco and kusto don't have main property in package.json which jest needs
    '^monaco-editor$': 'monaco-editor/esm/vs/editor/editor.api.js',
    '@kusto/monaco-kusto': '@kusto/monaco-kusto/release/esm/monaco.contribution.js',
    // near-membrane-dom won't work in a nodejs environment.
    '@locker/near-membrane-dom': '<rootDir>/public/test/mocks/nearMembraneDom.ts',
    '^@grafana/schema/dist/esm/(.*)$': '<rootDir>/packages/grafana-schema/src/$1',
    // prevent systemjs amd extra from breaking tests.
    'systemjs/dist/extras/amd': '<rootDir>/public/test/mocks/systemjsAMDExtra.ts',
  },
  // Log the test results with dynamic Loki tags. Drone CI only
  reporters: ['default', ['<rootDir>/public/test/log-reporter.js', { enable: process.env.DRONE === 'true' }]],
  watchPlugins: ['jest-watch-typeahead/filename', 'jest-watch-typeahead/testname'],
};<|MERGE_RESOLUTION|>--- conflicted
+++ resolved
@@ -19,10 +19,7 @@
   'monaco-editor',
   'lodash-es',
   '@msagl',
-<<<<<<< HEAD
-=======
   'vscode-languageserver-types',
->>>>>>> 2ecc1bb6
 ].join('|');
 
 module.exports = {
