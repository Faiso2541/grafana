--- conflicted
+++ resolved
@@ -283,13 +283,8 @@
 
   if (plot && isHovering) {
     return createPortal(
-<<<<<<< HEAD
-      <div className={className} style={style} ref={domRef}>
+      <div className={styles.tooltipWrapper} style={style} ref={domRef}>
         {isPinned && <CloseButton onClick={dismiss} style={{ top: '15px' }} />}
-=======
-      <div className={styles.tooltipWrapper} style={style} ref={domRef}>
-        {isPinned && <CloseButton onClick={dismiss} style={{ top: '16px' }} />}
->>>>>>> 94c15e49
         {contents}
       </div>,
       plot.over
