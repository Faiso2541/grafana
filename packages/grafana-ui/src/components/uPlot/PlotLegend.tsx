--- conflicted
+++ resolved
@@ -39,12 +39,8 @@
   });
 }
 
-<<<<<<< HEAD
 // JEV: REFACTOR: possibly use this as a template to create a legendBuilder component?
-export const PlotLegend = React.memo(
-=======
 export const PlotLegend = memo(
->>>>>>> ba4f2713
   ({ data, config, placement, calcs, displayMode, ...vizLayoutLegendProps }: PlotLegendProps) => {
     const theme = useTheme2();
     const legendItems = config
