{
  "author": "Grafana Labs",
  "license": "Apache-2.0",
  "name": "@grafana/ui",
  "version": "7.1.0-pre.0",
  "description": "Grafana Components Library",
  "keywords": [
    "grafana",
    "react",
    "react-component",
    "typescript"
  ],
  "repository": {
    "type": "git",
    "url": "http://github.com/grafana/grafana.git",
    "directory": "packages/grafana-ui"
  },
  "main": "src/index.ts",
  "scripts": {
    "build": "grafana-toolkit package:build --scope=ui",
    "bundle": "rollup -c rollup.config.ts",
    "clean": "rimraf ./dist ./compiled",
    "docsExtract": "mkdir -p ../../reports/docs && api-extractor run 2>&1 | tee ../../reports/docs/$(basename $(pwd)).log",
    "lint": "eslint .storybook/ src/ --ext=.js,.ts,.tsx",
    "storybook": "start-storybook -p 9001 -c .storybook -s .storybook/static",
    "storybook:build": "build-storybook -o ./dist/storybook -c .storybook -s .storybook/static",
    "typecheck": "tsc --noEmit"
  },
  "dependencies": {
    "@emotion/core": "^10.0.27",
    "@grafana/data": "7.1.0-pre.0",
    "@grafana/e2e-selectors": "7.1.0-pre.0",
    "@grafana/slate-react": "0.22.9-grafana",
    "@grafana/tsconfig": "^1.0.0-rc1",
    "@iconscout/react-unicons": "^1.0.0",
    "@torkelo/react-select": "3.0.8",
    "@types/react-beautiful-dnd": "12.1.2",
    "@types/react-color": "3.0.1",
    "@types/react-select": "3.0.8",
    "@types/react-table": "7.0.12",
    "@types/slate": "0.47.1",
    "@types/slate-react": "0.22.5",
    "bizcharts": "^3.5.8",
    "classnames": "2.2.6",
    "d3": "5.15.0",
    "emotion": "10.0.27",
    "immutable": "3.8.2",
    "jquery": "3.4.1",
    "lodash": "4.17.15",
    "moment": "2.24.0",
    "papaparse": "4.6.3",
    "rc-cascader": "1.0.1",
    "rc-drawer": "3.1.3",
    "rc-slider": "8.7.1",
    "rc-time-picker": "^3.7.3",
    "react": "16.12.0",
    "react-beautiful-dnd": "13.0.0",
    "react-calendar": "2.19.2",
    "react-color": "2.18.0",
    "react-custom-scrollbars": "4.2.1",
    "react-dom": "16.12.0",
    "react-highlight-words": "0.16.0",
    "react-hook-form": "5.1.3",
    "react-popper": "1.3.3",
    "react-storybook-addon-props-combinations": "1.1.0",
    "react-table": "7.0.0",
    "react-transition-group": "4.3.0",
    "slate": "0.47.8",
<<<<<<< HEAD
    "tinycolor2": "1.4.1",
    "uplot": "1.0.8"
=======
    "tinycolor2": "1.4.1"
>>>>>>> 3532d08c
  },
  "devDependencies": {
    "@rollup/plugin-commonjs": "11.0.2",
    "@rollup/plugin-image": "2.0.4",
    "@rollup/plugin-node-resolve": "7.1.1",
    "@storybook/addon-actions": "5.3.17",
    "@storybook/addon-docs": "5.3.17",
    "@storybook/addon-info": "5.3.17",
    "@storybook/addon-knobs": "5.3.17",
    "@storybook/addon-storysource": "5.3.17",
    "@storybook/react": "5.3.17",
    "@storybook/theming": "5.3.17",
    "@types/classnames": "2.2.7",
    "@types/common-tags": "^1.8.0",
    "@types/d3": "5.7.2",
    "@types/jest": "23.3.14",
    "@types/jquery": "1.10.35",
    "@types/lodash": "4.14.123",
    "@types/node": "10.14.1",
    "@types/papaparse": "4.5.9",
    "@types/rc-slider": "8.6.5",
    "@types/react": "16.8.16",
    "@types/react-custom-scrollbars": "4.0.5",
    "@types/react-test-renderer": "16.9.2",
    "@types/react-transition-group": "4.2.4",
    "@types/rollup-plugin-visualizer": "2.6.0",
    "@types/tinycolor2": "1.4.1",
    "common-tags": "^1.8.0",
    "pretty-format": "25.1.0",
    "react-docgen-typescript-loader": "3.7.1",
    "react-test-renderer": "16.13.1",
    "rollup": "2.0.6",
    "rollup-plugin-sourcemaps": "0.5.0",
    "rollup-plugin-terser": "5.3.0",
    "rollup-plugin-typescript2": "0.26.0",
    "rollup-plugin-visualizer": "3.3.1",
<<<<<<< HEAD
    "storybook-dark-mode": "0.4.0",
=======
    "storybook-dark-mode": "0.6.1",
>>>>>>> 3532d08c
    "ts-loader": "6.2.1",
    "typescript": "3.7.5"
  },
  "types": "src/index.ts"
}<|MERGE_RESOLUTION|>--- conflicted
+++ resolved
@@ -66,12 +66,8 @@
     "react-table": "7.0.0",
     "react-transition-group": "4.3.0",
     "slate": "0.47.8",
-<<<<<<< HEAD
     "tinycolor2": "1.4.1",
     "uplot": "1.0.8"
-=======
-    "tinycolor2": "1.4.1"
->>>>>>> 3532d08c
   },
   "devDependencies": {
     "@rollup/plugin-commonjs": "11.0.2",
@@ -108,11 +104,7 @@
     "rollup-plugin-terser": "5.3.0",
     "rollup-plugin-typescript2": "0.26.0",
     "rollup-plugin-visualizer": "3.3.1",
-<<<<<<< HEAD
-    "storybook-dark-mode": "0.4.0",
-=======
     "storybook-dark-mode": "0.6.1",
->>>>>>> 3532d08c
     "ts-loader": "6.2.1",
     "typescript": "3.7.5"
   },
