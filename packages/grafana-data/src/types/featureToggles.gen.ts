--- conflicted
+++ resolved
@@ -80,9 +80,6 @@
   topNavCommandPalette?: boolean;
   logsSampleInExplore?: boolean;
   logsContextDatasourceUi?: boolean;
-<<<<<<< HEAD
+  lokiQuerySplitting?: boolean;
   newTraceView?: boolean;
-=======
-  lokiQuerySplitting?: boolean;
->>>>>>> 53a8998c
 }