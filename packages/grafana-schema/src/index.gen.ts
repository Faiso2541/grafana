// Code generated - EDITING IS FUTILE. DO NOT EDIT.
//
// Generated by:
//     kinds/gen.go
// Using jennies:
//     TSVeneerIndexJenny
//
// Run 'make gen-cue' from repository root to regenerate.

// Raw generated types from Dashboard kind.
export type {
  AnnotationTarget,
<<<<<<< HEAD
  AnnotationQuery,
  AdHocVariableFilter,
  VariableOption,
=======
  AnnotationPanelFilter,
>>>>>>> c66d5721
  DashboardLink,
  DashboardLinkType,
  VariableType,
  FieldColorSeriesByMode,
  FieldColor,
  GridPos,
  Threshold,
  ThresholdsConfig,
  ValueMapping,
  ValueMap,
  RangeMap,
  RegexMap,
  SpecialValueMap,
  ValueMappingResult,
  LibraryPanelRef,
  RowPanel,
  GraphPanel,
  HeatmapPanel
} from './raw/dashboard/x/dashboard_types.gen';

// Raw generated enums and default consts from dashboard kind.
export {
  defaultAnnotationTarget,
<<<<<<< HEAD
  defaultAnnotationQuery,
  VariableHide,
  VariableRefresh,
  VariableSort,
=======
  defaultAnnotationPanelFilter,
>>>>>>> c66d5721
  LoadingState,
  defaultDashboardLink,
  FieldColorModeId,
  defaultGridPos,
  ThresholdsMode,
  defaultThresholdsConfig,
  MappingType,
  SpecialValueMatch,
  DashboardCursorSync,
  defaultDashboardCursorSync,
  defaultRowPanel
} from './raw/dashboard/x/dashboard_types.gen';

// The following exported declarations correspond to types in the dashboard@0.0 kind's
// schema with attribute @grafana(TSVeneer="type").
//
// The handwritten file for these type and default veneers is expected to be at
// packages/grafana-schema/src/veneer/dashboard.types.ts.
// This re-export declaration enforces that the handwritten veneer file exists,
// and exports all the symbols in the list.
//
// TODO generate code such that tsc enforces type compatibility between raw and veneer decls
export type {
  Dashboard,
  AnnotationContainer,
  AnnotationQuery,
  VariableModel,
  BaseVariableModel,
  AdHocVariableModel,
  SystemVariable,
  DashSystemVariableModel,
  OrgSystemVariableModel,
  UserSystemVariableModel,
  VariableWithOptions,
  TextBoxVariableModel,
  ConstantVariableModel,
  IntervalVariableModel,
  VariableWithMultiSupport,
  QueryVariableModel,
  DataSourceVariableModel,
  CustomVariableModel,
  DataSourceRef,
  DataTransformerConfig,
  Panel,
  FieldConfigSource,
  MatcherConfig,
  FieldConfig
} from './veneer/dashboard.types';

// The following exported declarations correspond to types in the dashboard@0.0 kind's
// schema with attribute @grafana(TSVeneer="type").
//
// The handwritten file for these type and default veneers is expected to be at
// packages/grafana-schema/src/veneer/dashboard.types.ts.
// This re-export declaration enforces that the handwritten veneer file exists,
// and exports all the symbols in the list.
//
// TODO generate code such that tsc enforces type compatibility between raw and veneer decls
export {
  defaultDashboard,
<<<<<<< HEAD
  defaultBaseVariableModel,
  defaultAdHocVariableModel,
  defaultVariableWithOptions,
=======
  defaultAnnotationContainer,
  defaultAnnotationQuery,
  defaultVariableModel,
  VariableHide,
>>>>>>> c66d5721
  defaultPanel,
  defaultFieldConfigSource,
  defaultMatcherConfig,
  defaultFieldConfig
} from './veneer/dashboard.types';

// Raw generated types from Folder kind.
export type { Folder } from './raw/folder/x/folder_types.gen';

// Raw generated types from LibraryPanel kind.
export type {
  LibraryElementDTOMetaUser,
  LibraryElementDTOMeta
} from './raw/librarypanel/x/librarypanel_types.gen';

// The following exported declarations correspond to types in the librarypanel@0.0 kind's
// schema with attribute @grafana(TSVeneer="type").
//
// The handwritten file for these type and default veneers is expected to be at
// packages/grafana-schema/src/veneer/librarypanel.types.ts.
// This re-export declaration enforces that the handwritten veneer file exists,
// and exports all the symbols in the list.
//
// TODO generate code such that tsc enforces type compatibility between raw and veneer decls
export type { LibraryPanel } from './veneer/librarypanel.types';

// Raw generated types from Playlist kind.
export type {
  Playlist,
  PlaylistItem
} from './raw/playlist/x/playlist_types.gen';

// Raw generated enums and default consts from playlist kind.
export { defaultPlaylist } from './raw/playlist/x/playlist_types.gen';

// Raw generated types from Preferences kind.
export type {
  Preferences,
  QueryHistoryPreference
} from './raw/preferences/x/preferences_types.gen';

// Raw generated types from PublicDashboard kind.
export type { PublicDashboard } from './raw/publicdashboard/x/publicdashboard_types.gen';

// Raw generated types from ServiceAccount kind.
export type {
  ServiceAccount,
  OrgRole
} from './raw/serviceaccount/x/serviceaccount_types.gen';

// Raw generated enums and default consts from serviceaccount kind.
export { defaultServiceAccount } from './raw/serviceaccount/x/serviceaccount_types.gen';

// Raw generated types from Team kind.
export type { Team } from './raw/team/x/team_types.gen';<|MERGE_RESOLUTION|>--- conflicted
+++ resolved
@@ -10,13 +10,7 @@
 // Raw generated types from Dashboard kind.
 export type {
   AnnotationTarget,
-<<<<<<< HEAD
-  AnnotationQuery,
-  AdHocVariableFilter,
-  VariableOption,
-=======
   AnnotationPanelFilter,
->>>>>>> c66d5721
   DashboardLink,
   DashboardLinkType,
   VariableType,
@@ -40,14 +34,7 @@
 // Raw generated enums and default consts from dashboard kind.
 export {
   defaultAnnotationTarget,
-<<<<<<< HEAD
-  defaultAnnotationQuery,
-  VariableHide,
-  VariableRefresh,
-  VariableSort,
-=======
   defaultAnnotationPanelFilter,
->>>>>>> c66d5721
   LoadingState,
   defaultDashboardLink,
   FieldColorModeId,
@@ -75,20 +62,6 @@
   AnnotationContainer,
   AnnotationQuery,
   VariableModel,
-  BaseVariableModel,
-  AdHocVariableModel,
-  SystemVariable,
-  DashSystemVariableModel,
-  OrgSystemVariableModel,
-  UserSystemVariableModel,
-  VariableWithOptions,
-  TextBoxVariableModel,
-  ConstantVariableModel,
-  IntervalVariableModel,
-  VariableWithMultiSupport,
-  QueryVariableModel,
-  DataSourceVariableModel,
-  CustomVariableModel,
   DataSourceRef,
   DataTransformerConfig,
   Panel,
@@ -108,16 +81,10 @@
 // TODO generate code such that tsc enforces type compatibility between raw and veneer decls
 export {
   defaultDashboard,
-<<<<<<< HEAD
-  defaultBaseVariableModel,
-  defaultAdHocVariableModel,
-  defaultVariableWithOptions,
-=======
   defaultAnnotationContainer,
   defaultAnnotationQuery,
   defaultVariableModel,
   VariableHide,
->>>>>>> c66d5721
   defaultPanel,
   defaultFieldConfigSource,
   defaultMatcherConfig,
