--- conflicted
+++ resolved
@@ -1,4 +1,5 @@
 import { css } from '@emotion/css';
+import { capitalize } from 'lodash';
 import React, { useEffect, useState } from 'react';
 
 import { GrafanaTheme2, SelectableValue } from '@grafana/data';
@@ -10,10 +11,12 @@
   resourceUid,
   resourceUrl,
   onDismiss,
+  resourceType,
 }: {
   resourceUid: string;
   resourceUrl: string;
   onDismiss(): void;
+  resourceType: 'dashboard' | 'panel';
 }) {
   const [value, setValue] = useState<Array<SelectableValue<string>>>([]);
   const [description, setDescription] = useState<string>();
@@ -26,12 +29,8 @@
     isLoading: isPreviewLoading,
     refetch,
     isFetching: isPreviewFetching,
-<<<<<<< HEAD
+    isError,
   } = useCreatePreviewQuery({ resourceUid, resourceUrl }, { refetchOnMountOrArgChange: false });
-=======
-    isError,
-  } = useCreateDashboardPreviewQuery({ dashboardUid, dashboardUrl }, { refetchOnMountOrArgChange: false });
->>>>>>> 9bb4bbdd
   const [share, { isLoading: isShareLoading, isSuccess: isShareSuccess }] = useShareMutation();
 
   const disableShareButton = isChannelsLoading || isChannelsFetching || isPreviewLoading || isPreviewFetching;
@@ -72,7 +71,7 @@
             onChange={(e) => setDescription(e.currentTarget.value)}
           />
         </Field>
-        <Field label="Dashboard preview" horizontal className={styles.refreshContainer}>
+        <Field label={`${capitalize(resourceType)} preview`} horizontal className={styles.refreshContainer}>
           {preview ? (
             <Button size="sm" icon="sync" variant="primary" fill="text" onClick={refetch}>
               Refresh
@@ -85,10 +84,10 @@
           <div className={styles.loadingContainer}>
             <img
               className={styles.loadingPreview}
-              alt="dashboard-preview-placeholder"
-              src="public/img/share/loading_grot.gif"
+              alt="preview-placeholder"
+              src={`public/img/share/loading_${resourceType}_preview.gif`}
             />
-            <p className={styles.description}>We are generating your dashboard preview</p>
+            <p className={styles.description}>We are generating your {resourceType} preview</p>
           </div>
         ) : (
           <img className={styles.dashboardPreview} alt="dashboard-preview" src={preview?.previewUrl} />
