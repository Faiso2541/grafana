--- conflicted
+++ resolved
@@ -96,12 +96,9 @@
   const { removeHoverIndentGuideId, addHoverIndentGuideId, hoverIndentGuideIds } = useHoverIndentGuide();
   const { viewRange, updateViewRangeTime, updateNextViewRangeTime } = useViewRange();
   const { expandOne, collapseOne, childrenToggle, collapseAll, childrenHiddenIDs, expandAll } = useChildrenState();
-<<<<<<< HEAD
-  const [selectedSpan, setSelectedSpan] = useState<TraceSpan | undefined>();
-=======
   const { newTraceViewSearch, setNewTraceViewSearch, spanFilterMatches } = useSearchNewTraceView(traceProp?.spans);
   const [newTraceViewFocusedSpanIdForSearch, setNewTraceViewFocusedSpanIdForSearch] = useState('');
->>>>>>> 8ef7dcf6
+  const [selectedSpan, setSelectedSpan] = useState<TraceSpan | undefined>();
 
   const styles = useStyles2(getStyles);
 
