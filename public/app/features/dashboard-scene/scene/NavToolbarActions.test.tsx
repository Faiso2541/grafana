import { screen, render } from '@testing-library/react';
import userEvent from '@testing-library/user-event';
import React from 'react';
import { TestProvider } from 'test/helpers/TestProvider';
import { getGrafanaContextMock } from 'test/mocks/getGrafanaContextMock';

import { selectors } from '@grafana/e2e-selectors';
import { config } from '@grafana/runtime';
import { playlistSrv } from 'app/features/playlist/PlaylistSrv';

import { transformSaveModelToScene } from '../serialization/transformSaveModelToScene';
import { transformSceneToSaveModel } from '../serialization/transformSceneToSaveModel';

import { ToolbarActions } from './NavToolbarActions';

jest.mock('app/features/playlist/PlaylistSrv', () => ({
  playlistSrv: {
    useState: jest.fn().mockReturnValue({ isPlaying: false }),
    setState: jest.fn(),
    isPlaying: true,
    start: jest.fn(),
    next: jest.fn(),
    prev: jest.fn(),
    stop: jest.fn(),
  },
}));

describe('NavToolbarActions', () => {
  describe('Given an already saved dashboard', () => {
    it('Should show correct buttons when not in editing', async () => {
      setup();

      expect(screen.queryByText('Save dashboard')).not.toBeInTheDocument();
      expect(screen.queryByLabelText('Add')).not.toBeInTheDocument();
      expect(await screen.findByText('Edit')).toBeInTheDocument();
      expect(await screen.findByText('Share')).toBeInTheDocument();
    });

    it('Should show the correct buttons when playing a playlist', async () => {
      jest.mocked(playlistSrv).useState.mockReturnValueOnce({ isPlaying: true });
      setup();

      expect(await screen.findByTestId(selectors.pages.Dashboard.DashNav.playlistControls.prev)).toBeInTheDocument();
      expect(await screen.findByTestId(selectors.pages.Dashboard.DashNav.playlistControls.stop)).toBeInTheDocument();
      expect(await screen.findByTestId(selectors.pages.Dashboard.DashNav.playlistControls.next)).toBeInTheDocument();
      expect(screen.queryByText('Edit')).not.toBeInTheDocument();
      expect(screen.queryByText('Share')).not.toBeInTheDocument();
    });

    it('Should call the playlist srv when using playlist controls', async () => {
      jest.mocked(playlistSrv).useState.mockReturnValueOnce({ isPlaying: true });
      setup();

      // Previous dashboard
      expect(await screen.findByTestId(selectors.pages.Dashboard.DashNav.playlistControls.prev)).toBeInTheDocument();
      await userEvent.click(await screen.findByTestId(selectors.pages.Dashboard.DashNav.playlistControls.prev));
      expect(playlistSrv.prev).toHaveBeenCalledTimes(1);

      // Next dashboard
      expect(await screen.findByTestId(selectors.pages.Dashboard.DashNav.playlistControls.next)).toBeInTheDocument();
      await userEvent.click(await screen.findByTestId(selectors.pages.Dashboard.DashNav.playlistControls.next));
      expect(playlistSrv.next).toHaveBeenCalledTimes(1);

      // Stop playlist
      expect(await screen.findByTestId(selectors.pages.Dashboard.DashNav.playlistControls.stop)).toBeInTheDocument();
      await userEvent.click(await screen.findByTestId(selectors.pages.Dashboard.DashNav.playlistControls.stop));
      expect(playlistSrv.stop).toHaveBeenCalledTimes(1);
    });

    it('Should hide the playlist controls when it is not playing', async () => {
      setup();
      expect(screen.queryByText(selectors.pages.Dashboard.DashNav.playlistControls.prev)).not.toBeInTheDocument();
      expect(screen.queryByText(selectors.pages.Dashboard.DashNav.playlistControls.stop)).not.toBeInTheDocument();
      expect(screen.queryByText(selectors.pages.Dashboard.DashNav.playlistControls.next)).not.toBeInTheDocument();
    });

    it('Should show correct buttons when editing', async () => {
      setup();

      await userEvent.click(await screen.findByText('Edit'));

      expect(await screen.findByText('Save dashboard')).toBeInTheDocument();
      expect(await screen.findByText('Exit edit')).toBeInTheDocument();
      expect(await screen.findByText('Add')).toBeInTheDocument();
      expect(screen.queryByText('Edit')).not.toBeInTheDocument();
      expect(screen.queryByText('Share')).not.toBeInTheDocument();
      expect(screen.queryByText(selectors.pages.Dashboard.DashNav.playlistControls.prev)).not.toBeInTheDocument();
      expect(screen.queryByText(selectors.pages.Dashboard.DashNav.playlistControls.stop)).not.toBeInTheDocument();
      expect(screen.queryByText(selectors.pages.Dashboard.DashNav.playlistControls.next)).not.toBeInTheDocument();
    });

    it('Should show correct buttons when in settings menu', async () => {
      setup();

      await userEvent.click(await screen.findByText('Edit'));
      await userEvent.click(await screen.findByText('Settings'));

      expect(await screen.findByText('Save dashboard')).toBeInTheDocument();
      expect(await screen.findByText('Back to dashboard')).toBeInTheDocument();
      expect(screen.queryByText(selectors.pages.Dashboard.DashNav.playlistControls.prev)).not.toBeInTheDocument();
      expect(screen.queryByText(selectors.pages.Dashboard.DashNav.playlistControls.stop)).not.toBeInTheDocument();
      expect(screen.queryByText(selectors.pages.Dashboard.DashNav.playlistControls.next)).not.toBeInTheDocument();
    });
  });

  describe('Given new sharing button', () => {
    it('Should show old share button when newDashboardSharingComponent FF is disabled', async () => {
      setup();

      expect(await screen.findByText('Share')).toBeInTheDocument();
      const newShareButton = screen.queryByTestId(selectors.pages.Dashboard.DashNav.newShareButton.container);
      expect(newShareButton).not.toBeInTheDocument();
    });
    it('Should show new share button when newDashboardSharingComponent FF is enabled', async () => {
      config.featureToggles.newDashboardSharingComponent = true;
      setup();

<<<<<<< HEAD
      expect(screen.queryByText('Share')).not.toBeInTheDocument();
      const newShareButton = await screen.findByTestId(selectors.pages.Dashboard.DashNav.newShareButton.container);
=======
      expect(screen.queryByTestId(selectors.pages.Dashboard.DashNav.shareButton)).not.toBeInTheDocument();
      const newShareButton = screen.getByTestId(selectors.pages.Dashboard.DashNav.newShareButton.container);
>>>>>>> 19e8dca0
      expect(newShareButton).toBeInTheDocument();
    });
  });
});

let cleanUp = () => {};

function setup() {
  const dashboard = transformSaveModelToScene({
    dashboard: {
      title: 'hello',
      uid: 'my-uid',
      schemaVersion: 30,
      panels: [],
      version: 10,
    },
    meta: {
      canSave: true,
    },
  });

  // Clear any data layers
  dashboard.setState({ $data: undefined });

  const initialSaveModel = transformSceneToSaveModel(dashboard);
  dashboard.setInitialSaveModel(initialSaveModel);

  dashboard.startUrlSync();

  cleanUp();
  cleanUp = dashboard.activate();

  const context = getGrafanaContextMock();

  render(
    <TestProvider grafanaContext={context}>
      <ToolbarActions dashboard={dashboard} />
    </TestProvider>
  );

  const actions = context.chrome.state.getValue().actions;

  return { dashboard, actions };
}<|MERGE_RESOLUTION|>--- conflicted
+++ resolved
@@ -115,13 +115,8 @@
       config.featureToggles.newDashboardSharingComponent = true;
       setup();
 
-<<<<<<< HEAD
-      expect(screen.queryByText('Share')).not.toBeInTheDocument();
-      const newShareButton = await screen.findByTestId(selectors.pages.Dashboard.DashNav.newShareButton.container);
-=======
       expect(screen.queryByTestId(selectors.pages.Dashboard.DashNav.shareButton)).not.toBeInTheDocument();
       const newShareButton = screen.getByTestId(selectors.pages.Dashboard.DashNav.newShareButton.container);
->>>>>>> 19e8dca0
       expect(newShareButton).toBeInTheDocument();
     });
   });
