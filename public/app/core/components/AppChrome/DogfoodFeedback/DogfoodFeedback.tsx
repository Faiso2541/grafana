import React, { useState } from 'react';

import { getBackendSrv } from '@grafana/runtime';
<<<<<<< HEAD
import { Button, Drawer, FileUpload, TagsInput, TextArea, ToolbarButton } from '@grafana/ui';
=======
import { Drawer, FileUpload, TagsInput, TextArea, ToolbarButton } from '@grafana/ui';
>>>>>>> 578a524a

import useRudderStack from './useRudderstack';

export interface Props {}

export const DogfoodFeedback = ({}: Props) => {
  const [showDrawer, setShowDrawer] = useState<boolean>(false);
  const [tags, setTags] = useState<string[]>([]);
  const [comment, setComment] = useState<string>('');
  const [files, setFiles] = useState<File[]>([]);
  const [showDog, setShowDog] = useState<boolean>(false);
  const { trackRudderStackEvent } = useRudderStack();

  useEffect(() => {
    if (showDog) {
      setShowDog(false);
    }

    return () => {};
  }, [showDrawer])

  function createFeedback(event: any) {
    event.preventDefault();

    trackRudderStackEvent('feedr.feedback', { tags, comment });

    getBackendSrv()
      .fetch({
        url: '/api/plugins/grafana-feedr-app/resources/feedback',
        method: 'POST',
        data: {
          comment: comment,
          tags: tags,
          url: window.location.href,
        },
      })
      .subscribe((response) => {
        console.log('response', response);

        // @ts-ignore
        const issueId = response.data.issue_id;

<<<<<<< HEAD
        console.log('file', files);
=======
        if (files.length > 0) {
          console.log('file', files);
>>>>>>> 578a524a

        const formData = new FormData();
        formData.append('screenshot', files[0]);

        const result = fetch(`/api/plugins/grafana-feedr-app/resources/feedback/upload?issueId=${issueId}`, {
          method: 'POST',
          body: formData,
        });

<<<<<<< HEAD
        result.then((response) => {
          setComment('');
          setTags([]);
          setFiles([]);
        });
=======
          result.then((response) => {
            setComment('');
            setTags([]);
            setFiles([]);
            setShowDrawer(false);
          });
        } else {
          setComment('');
          setTags([]);
          setFiles([]);
          setShowDrawer(false);
        }
>>>>>>> 578a524a
      });

    console.log('createFeedback');
  }

  return (
    <>
      <ToolbarButton
        iconOnly
        icon="comment-alt"
        aria-label="Dogfood"
        tooltip="Dogfood feedback"
        onClick={() => setShowDrawer(true)}
      />
      {showDrawer && (
        <Drawer title="Dogfood feedback" size="sm" onClose={() => setShowDrawer(false)} expandable={false}>
          {showDog ? (
            <div style={{ display: 'flex', flexFlow: 'column' }}>
              <span
                style={{ display: 'block', margin: '5px', fontSize: '16px', lineHeight: '22px', fontWeight: '400', textAlign: 'center' }}
              >
                Thank you for your feedback! Your issue has been reported here (or somewhere like that?)
              </span>
              <img src={'public/img/dogs/dog1.gif'} alt="dog" width="240px" height="240px" style={{ margin: 'auto' }} />
            </div>
          ) : (
            <form onSubmit={createFeedback}>
              <span
                style={{ display: 'block', margin: '5px', fontSize: '16px', lineHeight: '22px', fontWeight: '400' }}
              >
                Hey Grafanista, what issue have you noticed on this page?
              </span>
              <TextArea
                placeholder="Describe the issue"
                rows={10}
                value={comment}
                // @ts-ignore
                onChange={(e) => setComment(e.target.value)}
              />
              <div style={{ margin: '50px 5px' }}>
                <span
                  style={{ display: 'block', margin: '5px', fontSize: '16px', lineHeight: '22px', fontWeight: '400' }}
                >
                  Add some tags to help us categorize the issue
                </span>
                <TagsInput tags={tags} onChange={setTags} />
              </div>
              <div style={{ margin: '5px' }}>
                <span
                  style={{
                    marginBottom: '5px',
                    display: 'block',
                    fontSize: '16px',
                    lineHeight: '22px',
                    fontWeight: '400',
                  }}
                >
                  Do you want to add a screenshot?
                </span>
                <FileUpload
                  showFileName={true}
                  onFileUpload={({ currentTarget }) => {
                    const files = Array.from(currentTarget.files || []) as File[];
                    setFiles(files);
                  }}
                />
              </div>

              <div style={{ display: 'flex' }}>
                <div style={{ margin: '250px auto' }}>
                  <Button type="submit" onClick={() => setShowDog(true)} style={{margin: 'auto 5px'}}>
                    Submit Feedback
                  </Button>
                </div>
              </div>
            </form>
          )}
        </Drawer>
      )}
    </>
  );
};

// const getStyles = (theme: GrafanaTheme2) => ({
//   buttonContent: css({
//     alignItems: 'center',
//     display: 'flex',
//   }),
//   buttonText: css({
//     [theme.breakpoints.down('md')]: {
//       display: 'none',
//     },
//   }),
//   separator: css({
//     [theme.breakpoints.down('sm')]: {
//       display: 'none',
//     },
//   }),
// });<|MERGE_RESOLUTION|>--- conflicted
+++ resolved
@@ -1,11 +1,7 @@
-import React, { useState } from 'react';
+import React, { useEffect, useState } from 'react';
 
 import { getBackendSrv } from '@grafana/runtime';
-<<<<<<< HEAD
 import { Button, Drawer, FileUpload, TagsInput, TextArea, ToolbarButton } from '@grafana/ui';
-=======
-import { Drawer, FileUpload, TagsInput, TextArea, ToolbarButton } from '@grafana/ui';
->>>>>>> 578a524a
 
 import useRudderStack from './useRudderstack';
 
@@ -48,12 +44,8 @@
         // @ts-ignore
         const issueId = response.data.issue_id;
 
-<<<<<<< HEAD
-        console.log('file', files);
-=======
         if (files.length > 0) {
           console.log('file', files);
->>>>>>> 578a524a
 
         const formData = new FormData();
         formData.append('screenshot', files[0]);
@@ -63,13 +55,6 @@
           body: formData,
         });
 
-<<<<<<< HEAD
-        result.then((response) => {
-          setComment('');
-          setTags([]);
-          setFiles([]);
-        });
-=======
           result.then((response) => {
             setComment('');
             setTags([]);
@@ -82,7 +67,6 @@
           setFiles([]);
           setShowDrawer(false);
         }
->>>>>>> 578a524a
       });
 
     console.log('createFeedback');
