--- conflicted
+++ resolved
@@ -3170,11 +3170,7 @@
         }
       }
     },
-<<<<<<< HEAD
-    "CloudMigrationRequest": {
-=======
     "CloudMigrationSessionRequestDTO": {
->>>>>>> f5468542
       "type": "object",
       "properties": {
         "authToken": {
@@ -3182,11 +3178,7 @@
         }
       }
     },
-<<<<<<< HEAD
-    "CloudMigrationResponse": {
-=======
     "CloudMigrationSessionResponseDTO": {
->>>>>>> f5468542
       "type": "object",
       "properties": {
         "created": {
@@ -8386,21 +8378,6 @@
     },
     "cloudMigrationDeleteTokenResponse": {
       "description": ""
-<<<<<<< HEAD
-    },
-    "cloudMigrationGetTokenResponse": {
-      "description": "",
-      "schema": {
-        "$ref": "#/definitions/GetAccessTokenResponseDTO"
-      }
-    },
-    "cloudMigrationListResponse": {
-      "description": "",
-      "schema": {
-        "$ref": "#/definitions/CloudMigrationListResponse"
-      }
-=======
->>>>>>> f5468542
     },
     "cloudMigrationGetTokenResponse": {
       "description": "",
